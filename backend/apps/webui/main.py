from fastapi import FastAPI, Depends
from fastapi.routing import APIRoute
from fastapi.middleware.cors import CORSMiddleware
from starlette.middleware.sessions import SessionMiddleware

from apps.webui.routers import (
    auths,
    users,
    chats,
    documents,
    models,
    prompts,
    configs,
    memories,
    utils,
)
from config import (
    WEBUI_BUILD_HASH,
    WEBUI_AUTH,
    DEFAULT_MODELS,
    DEFAULT_PROMPT_SUGGESTIONS,
    DEFAULT_USER_ROLE,
    ENABLE_SIGNUP,
    USER_PERMISSIONS,
    WEBHOOK_URL,
    WEBUI_AUTH_TRUSTED_EMAIL_HEADER,
    JWT_EXPIRES_IN,
    WEBUI_BANNERS,
    AppConfig,
<<<<<<< HEAD
    WEBUI_SECRET_KEY,
    OAUTH_PROVIDERS,
=======
    ENABLE_COMMUNITY_SHARING,
>>>>>>> b6b71c08
)

app = FastAPI()

origins = ["*"]

app.state.config = AppConfig()

app.state.config.ENABLE_SIGNUP = ENABLE_SIGNUP
app.state.config.JWT_EXPIRES_IN = JWT_EXPIRES_IN

app.state.config.DEFAULT_MODELS = DEFAULT_MODELS
app.state.config.DEFAULT_PROMPT_SUGGESTIONS = DEFAULT_PROMPT_SUGGESTIONS
app.state.config.DEFAULT_USER_ROLE = DEFAULT_USER_ROLE
app.state.config.USER_PERMISSIONS = USER_PERMISSIONS
app.state.config.WEBHOOK_URL = WEBHOOK_URL
app.state.config.BANNERS = WEBUI_BANNERS

app.state.config.ENABLE_COMMUNITY_SHARING = ENABLE_COMMUNITY_SHARING

app.state.MODELS = {}
app.state.AUTH_TRUSTED_EMAIL_HEADER = WEBUI_AUTH_TRUSTED_EMAIL_HEADER


app.add_middleware(
    CORSMiddleware,
    allow_origins=origins,
    allow_credentials=True,
    allow_methods=["*"],
    allow_headers=["*"],
)

app.include_router(auths.router, prefix="/auths", tags=["auths"])
app.include_router(users.router, prefix="/users", tags=["users"])
app.include_router(chats.router, prefix="/chats", tags=["chats"])

app.include_router(documents.router, prefix="/documents", tags=["documents"])
app.include_router(models.router, prefix="/models", tags=["models"])
app.include_router(prompts.router, prefix="/prompts", tags=["prompts"])
app.include_router(memories.router, prefix="/memories", tags=["memories"])

app.include_router(configs.router, prefix="/configs", tags=["configs"])
app.include_router(utils.router, prefix="/utils", tags=["utils"])


@app.get("/")
async def get_status():
    return {
        "status": True,
        "auth": WEBUI_AUTH,
        "default_models": app.state.config.DEFAULT_MODELS,
        "default_prompt_suggestions": app.state.config.DEFAULT_PROMPT_SUGGESTIONS,
    }<|MERGE_RESOLUTION|>--- conflicted
+++ resolved
@@ -25,14 +25,9 @@
     WEBHOOK_URL,
     WEBUI_AUTH_TRUSTED_EMAIL_HEADER,
     JWT_EXPIRES_IN,
+    AppConfig,
+    ENABLE_COMMUNITY_SHARING,
     WEBUI_BANNERS,
-    AppConfig,
-<<<<<<< HEAD
-    WEBUI_SECRET_KEY,
-    OAUTH_PROVIDERS,
-=======
-    ENABLE_COMMUNITY_SHARING,
->>>>>>> b6b71c08
 )
 
 app = FastAPI()
