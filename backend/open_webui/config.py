import json
import logging
import os
import shutil
import base64
import redis

from datetime import datetime
from pathlib import Path
from typing import Generic, Optional, TypeVar
from urllib.parse import urlparse

import requests
from pydantic import BaseModel
from sqlalchemy import JSON, Column, DateTime, Integer, func
from authlib.integrations.starlette_client import OAuth


from open_webui.env import (
    DATA_DIR,
    DATABASE_URL,
    ENV,
    REDIS_URL,
    REDIS_KEY_PREFIX,
    REDIS_SENTINEL_HOSTS,
    REDIS_SENTINEL_PORT,
    FRONTEND_BUILD_DIR,
    OFFLINE_MODE,
    OPEN_WEBUI_DIR,
    WEBUI_AUTH,
    WEBUI_FAVICON_URL,
    WEBUI_NAME,
    log,
)
from open_webui.internal.db import Base, get_db
from open_webui.utils.redis import get_redis_connection


class EndpointFilter(logging.Filter):
    def filter(self, record: logging.LogRecord) -> bool:
        return record.getMessage().find("/health") == -1


# Filter out /endpoint
logging.getLogger("uvicorn.access").addFilter(EndpointFilter())

####################################
# Config helpers
####################################


# Function to run the alembic migrations
def run_migrations():
    log.info("Running migrations")
    try:
        from alembic import command
        from alembic.config import Config

        alembic_cfg = Config(OPEN_WEBUI_DIR / "alembic.ini")

        # Set the script location dynamically
        migrations_path = OPEN_WEBUI_DIR / "migrations"
        alembic_cfg.set_main_option("script_location", str(migrations_path))

        command.upgrade(alembic_cfg, "head")
    except Exception as e:
        log.exception(f"Error running migrations: {e}")


run_migrations()


class Config(Base):
    __tablename__ = "config"

    id = Column(Integer, primary_key=True)
    data = Column(JSON, nullable=False)
    version = Column(Integer, nullable=False, default=0)
    created_at = Column(DateTime, nullable=False, server_default=func.now())
    updated_at = Column(DateTime, nullable=True, onupdate=func.now())


def load_json_config():
    with open(f"{DATA_DIR}/config.json", "r") as file:
        return json.load(file)


def save_to_db(data):
    with get_db() as db:
        existing_config = db.query(Config).first()
        if not existing_config:
            new_config = Config(data=data, version=0)
            db.add(new_config)
        else:
            existing_config.data = data
            existing_config.updated_at = datetime.now()
            db.add(existing_config)
        db.commit()


def reset_config():
    with get_db() as db:
        db.query(Config).delete()
        db.commit()


# When initializing, check if config.json exists and migrate it to the database
if os.path.exists(f"{DATA_DIR}/config.json"):
    data = load_json_config()
    save_to_db(data)
    os.rename(f"{DATA_DIR}/config.json", f"{DATA_DIR}/old_config.json")

DEFAULT_CONFIG = {
    "version": 0,
    "ui": {},
}


def get_config():
    with get_db() as db:
        config_entry = db.query(Config).order_by(Config.id.desc()).first()
        return config_entry.data if config_entry else DEFAULT_CONFIG


CONFIG_DATA = get_config()


def get_config_value(config_path: str):
    path_parts = config_path.split(".")
    cur_config = CONFIG_DATA
    for key in path_parts:
        if key in cur_config:
            cur_config = cur_config[key]
        else:
            return None
    return cur_config


PERSISTENT_CONFIG_REGISTRY = []


def save_config(config):
    global CONFIG_DATA
    global PERSISTENT_CONFIG_REGISTRY
    try:
        save_to_db(config)
        CONFIG_DATA = config

        # Trigger updates on all registered PersistentConfig entries
        for config_item in PERSISTENT_CONFIG_REGISTRY:
            config_item.update()
    except Exception as e:
        log.exception(e)
        return False
    return True


T = TypeVar("T")

ENABLE_PERSISTENT_CONFIG = (
    os.environ.get("ENABLE_PERSISTENT_CONFIG", "True").lower() == "true"
)


class PersistentConfig(Generic[T]):
    def __init__(self, env_name: str, config_path: str, env_value: T):
        self.env_name = env_name
        self.config_path = config_path
        self.env_value = env_value
        self.config_value = get_config_value(config_path)
        if self.config_value is not None and ENABLE_PERSISTENT_CONFIG:
            log.info(f"'{env_name}' loaded from the latest database entry")
            self.value = self.config_value
        else:
            self.value = env_value

        PERSISTENT_CONFIG_REGISTRY.append(self)

    def __str__(self):
        return str(self.value)

    @property
    def __dict__(self):
        raise TypeError(
            "PersistentConfig object cannot be converted to dict, use config_get or .value instead."
        )

    def __getattribute__(self, item):
        if item == "__dict__":
            raise TypeError(
                "PersistentConfig object cannot be converted to dict, use config_get or .value instead."
            )
        return super().__getattribute__(item)

    def update(self):
        new_value = get_config_value(self.config_path)
        if new_value is not None:
            self.value = new_value
            log.info(f"Updated {self.env_name} to new value {self.value}")

    def save(self):
        log.info(f"Saving '{self.env_name}' to the database")
        path_parts = self.config_path.split(".")
        sub_config = CONFIG_DATA
        for key in path_parts[:-1]:
            if key not in sub_config:
                sub_config[key] = {}
            sub_config = sub_config[key]
        sub_config[path_parts[-1]] = self.value
        save_to_db(CONFIG_DATA)
        self.config_value = self.value


class AppConfig:
    _state: dict[str, PersistentConfig]
    _redis: Optional[redis.Redis] = None
    _redis_key_prefix: str

    def __init__(
        self,
        redis_url: Optional[str] = None,
        redis_sentinels: Optional[list] = [],
        redis_key_prefix: str = "open-webui",
    ):
        super().__setattr__("_state", {})
        super().__setattr__("_redis_key_prefix", redis_key_prefix)
        if redis_url:
            super().__setattr__(
                "_redis",
                get_redis_connection(redis_url, redis_sentinels, decode_responses=True),
            )

    def __setattr__(self, key, value):
        if isinstance(value, PersistentConfig):
            self._state[key] = value
        else:
            self._state[key].value = value
            self._state[key].save()

            if self._redis:
                redis_key = f"{self._redis_key_prefix}:config:{key}"
                self._redis.set(redis_key, json.dumps(self._state[key].value))

    def __getattr__(self, key):
        if key not in self._state:
            raise AttributeError(f"Config key '{key}' not found")

        # If Redis is available, check for an updated value
        if self._redis:
            redis_key = f"{self._redis_key_prefix}:config:{key}"
            redis_value = self._redis.get(redis_key)

            if redis_value is not None:
                try:
                    decoded_value = json.loads(redis_value)

                    # Update the in-memory value if different
                    if self._state[key].value != decoded_value:
                        self._state[key].value = decoded_value
                        log.info(f"Updated {key} from Redis: {decoded_value}")

                except json.JSONDecodeError:
                    log.error(f"Invalid JSON format in Redis for {key}: {redis_value}")

        return self._state[key].value


####################################
# WEBUI_AUTH (Required for security)
####################################

ENABLE_API_KEY = PersistentConfig(
    "ENABLE_API_KEY",
    "auth.api_key.enable",
    os.environ.get("ENABLE_API_KEY", "True").lower() == "true",
)

ENABLE_API_KEY_ENDPOINT_RESTRICTIONS = PersistentConfig(
    "ENABLE_API_KEY_ENDPOINT_RESTRICTIONS",
    "auth.api_key.endpoint_restrictions",
    os.environ.get("ENABLE_API_KEY_ENDPOINT_RESTRICTIONS", "False").lower() == "true",
)

API_KEY_ALLOWED_ENDPOINTS = PersistentConfig(
    "API_KEY_ALLOWED_ENDPOINTS",
    "auth.api_key.allowed_endpoints",
    os.environ.get("API_KEY_ALLOWED_ENDPOINTS", ""),
)


JWT_EXPIRES_IN = PersistentConfig(
    "JWT_EXPIRES_IN", "auth.jwt_expiry", os.environ.get("JWT_EXPIRES_IN", "-1")
)

####################################
# OAuth config
####################################


ENABLE_OAUTH_SIGNUP = PersistentConfig(
    "ENABLE_OAUTH_SIGNUP",
    "oauth.enable_signup",
    os.environ.get("ENABLE_OAUTH_SIGNUP", "False").lower() == "true",
)


OAUTH_MERGE_ACCOUNTS_BY_EMAIL = PersistentConfig(
    "OAUTH_MERGE_ACCOUNTS_BY_EMAIL",
    "oauth.merge_accounts_by_email",
    os.environ.get("OAUTH_MERGE_ACCOUNTS_BY_EMAIL", "False").lower() == "true",
)

OAUTH_PROVIDERS = {}

GOOGLE_CLIENT_ID = PersistentConfig(
    "GOOGLE_CLIENT_ID",
    "oauth.google.client_id",
    os.environ.get("GOOGLE_CLIENT_ID", ""),
)

GOOGLE_CLIENT_SECRET = PersistentConfig(
    "GOOGLE_CLIENT_SECRET",
    "oauth.google.client_secret",
    os.environ.get("GOOGLE_CLIENT_SECRET", ""),
)


GOOGLE_OAUTH_SCOPE = PersistentConfig(
    "GOOGLE_OAUTH_SCOPE",
    "oauth.google.scope",
    os.environ.get("GOOGLE_OAUTH_SCOPE", "openid email profile"),
)

GOOGLE_REDIRECT_URI = PersistentConfig(
    "GOOGLE_REDIRECT_URI",
    "oauth.google.redirect_uri",
    os.environ.get("GOOGLE_REDIRECT_URI", ""),
)

MICROSOFT_CLIENT_ID = PersistentConfig(
    "MICROSOFT_CLIENT_ID",
    "oauth.microsoft.client_id",
    os.environ.get("MICROSOFT_CLIENT_ID", ""),
)

MICROSOFT_CLIENT_SECRET = PersistentConfig(
    "MICROSOFT_CLIENT_SECRET",
    "oauth.microsoft.client_secret",
    os.environ.get("MICROSOFT_CLIENT_SECRET", ""),
)

MICROSOFT_CLIENT_TENANT_ID = PersistentConfig(
    "MICROSOFT_CLIENT_TENANT_ID",
    "oauth.microsoft.tenant_id",
    os.environ.get("MICROSOFT_CLIENT_TENANT_ID", ""),
)

MICROSOFT_CLIENT_LOGIN_BASE_URL = PersistentConfig(
    "MICROSOFT_CLIENT_LOGIN_BASE_URL",
    "oauth.microsoft.login_base_url",
    os.environ.get(
        "MICROSOFT_CLIENT_LOGIN_BASE_URL", "https://login.microsoftonline.com"
    ),
)

MICROSOFT_CLIENT_PICTURE_URL = PersistentConfig(
    "MICROSOFT_CLIENT_PICTURE_URL",
    "oauth.microsoft.picture_url",
    os.environ.get(
        "MICROSOFT_CLIENT_PICTURE_URL",
        "https://graph.microsoft.com/v1.0/me/photo/$value",
    ),
)


MICROSOFT_OAUTH_SCOPE = PersistentConfig(
    "MICROSOFT_OAUTH_SCOPE",
    "oauth.microsoft.scope",
    os.environ.get("MICROSOFT_OAUTH_SCOPE", "openid email profile"),
)

MICROSOFT_REDIRECT_URI = PersistentConfig(
    "MICROSOFT_REDIRECT_URI",
    "oauth.microsoft.redirect_uri",
    os.environ.get("MICROSOFT_REDIRECT_URI", ""),
)

GITHUB_CLIENT_ID = PersistentConfig(
    "GITHUB_CLIENT_ID",
    "oauth.github.client_id",
    os.environ.get("GITHUB_CLIENT_ID", ""),
)

GITHUB_CLIENT_SECRET = PersistentConfig(
    "GITHUB_CLIENT_SECRET",
    "oauth.github.client_secret",
    os.environ.get("GITHUB_CLIENT_SECRET", ""),
)

GITHUB_CLIENT_SCOPE = PersistentConfig(
    "GITHUB_CLIENT_SCOPE",
    "oauth.github.scope",
    os.environ.get("GITHUB_CLIENT_SCOPE", "user:email"),
)

GITHUB_CLIENT_REDIRECT_URI = PersistentConfig(
    "GITHUB_CLIENT_REDIRECT_URI",
    "oauth.github.redirect_uri",
    os.environ.get("GITHUB_CLIENT_REDIRECT_URI", ""),
)

OAUTH_CLIENT_ID = PersistentConfig(
    "OAUTH_CLIENT_ID",
    "oauth.oidc.client_id",
    os.environ.get("OAUTH_CLIENT_ID", ""),
)

OAUTH_CLIENT_SECRET = PersistentConfig(
    "OAUTH_CLIENT_SECRET",
    "oauth.oidc.client_secret",
    os.environ.get("OAUTH_CLIENT_SECRET", ""),
)

OPENID_PROVIDER_URL = PersistentConfig(
    "OPENID_PROVIDER_URL",
    "oauth.oidc.provider_url",
    os.environ.get("OPENID_PROVIDER_URL", ""),
)

OPENID_REDIRECT_URI = PersistentConfig(
    "OPENID_REDIRECT_URI",
    "oauth.oidc.redirect_uri",
    os.environ.get("OPENID_REDIRECT_URI", ""),
)

OAUTH_SCOPES = PersistentConfig(
    "OAUTH_SCOPES",
    "oauth.oidc.scopes",
    os.environ.get("OAUTH_SCOPES", "openid email profile"),
)

OAUTH_TIMEOUT = PersistentConfig(
    "OAUTH_TIMEOUT",
    "oauth.oidc.oauth_timeout",
    os.environ.get("OAUTH_TIMEOUT", ""),
)

OAUTH_TOKEN_ENDPOINT_AUTH_METHOD = PersistentConfig(
    "OAUTH_TOKEN_ENDPOINT_AUTH_METHOD",
    "oauth.oidc.token_endpoint_auth_method",
    os.environ.get("OAUTH_TOKEN_ENDPOINT_AUTH_METHOD", None),
)

OAUTH_CODE_CHALLENGE_METHOD = PersistentConfig(
    "OAUTH_CODE_CHALLENGE_METHOD",
    "oauth.oidc.code_challenge_method",
    os.environ.get("OAUTH_CODE_CHALLENGE_METHOD", None),
)

OAUTH_PROVIDER_NAME = PersistentConfig(
    "OAUTH_PROVIDER_NAME",
    "oauth.oidc.provider_name",
    os.environ.get("OAUTH_PROVIDER_NAME", "SSO"),
)

OAUTH_USERNAME_CLAIM = PersistentConfig(
    "OAUTH_USERNAME_CLAIM",
    "oauth.oidc.username_claim",
    os.environ.get("OAUTH_USERNAME_CLAIM", "name"),
)


OAUTH_PICTURE_CLAIM = PersistentConfig(
    "OAUTH_PICTURE_CLAIM",
    "oauth.oidc.avatar_claim",
    os.environ.get("OAUTH_PICTURE_CLAIM", "picture"),
)

OAUTH_EMAIL_CLAIM = PersistentConfig(
    "OAUTH_EMAIL_CLAIM",
    "oauth.oidc.email_claim",
    os.environ.get("OAUTH_EMAIL_CLAIM", "email"),
)

OAUTH_GROUPS_CLAIM = PersistentConfig(
    "OAUTH_GROUPS_CLAIM",
    "oauth.oidc.group_claim",
    os.environ.get("OAUTH_GROUP_CLAIM", "groups"),
)

ENABLE_OAUTH_ROLE_MANAGEMENT = PersistentConfig(
    "ENABLE_OAUTH_ROLE_MANAGEMENT",
    "oauth.enable_role_mapping",
    os.environ.get("ENABLE_OAUTH_ROLE_MANAGEMENT", "False").lower() == "true",
)

ENABLE_OAUTH_GROUP_MANAGEMENT = PersistentConfig(
    "ENABLE_OAUTH_GROUP_MANAGEMENT",
    "oauth.enable_group_mapping",
    os.environ.get("ENABLE_OAUTH_GROUP_MANAGEMENT", "False").lower() == "true",
)

ENABLE_OAUTH_GROUP_CREATION = PersistentConfig(
    "ENABLE_OAUTH_GROUP_CREATION",
    "oauth.enable_group_creation",
    os.environ.get("ENABLE_OAUTH_GROUP_CREATION", "False").lower() == "true",
)


OAUTH_BLOCKED_GROUPS = PersistentConfig(
    "OAUTH_BLOCKED_GROUPS",
    "oauth.blocked_groups",
    os.environ.get("OAUTH_BLOCKED_GROUPS", "[]"),
)

OAUTH_ROLES_CLAIM = PersistentConfig(
    "OAUTH_ROLES_CLAIM",
    "oauth.roles_claim",
    os.environ.get("OAUTH_ROLES_CLAIM", "roles"),
)

OAUTH_ALLOWED_ROLES = PersistentConfig(
    "OAUTH_ALLOWED_ROLES",
    "oauth.allowed_roles",
    [
        role.strip()
        for role in os.environ.get("OAUTH_ALLOWED_ROLES", "user,admin").split(",")
    ],
)

OAUTH_ADMIN_ROLES = PersistentConfig(
    "OAUTH_ADMIN_ROLES",
    "oauth.admin_roles",
    [role.strip() for role in os.environ.get("OAUTH_ADMIN_ROLES", "admin").split(",")],
)

OAUTH_ALLOWED_DOMAINS = PersistentConfig(
    "OAUTH_ALLOWED_DOMAINS",
    "oauth.allowed_domains",
    [
        domain.strip()
        for domain in os.environ.get("OAUTH_ALLOWED_DOMAINS", "*").split(",")
    ],
)

OAUTH_UPDATE_PICTURE_ON_LOGIN = PersistentConfig(
    "OAUTH_UPDATE_PICTURE_ON_LOGIN",
    "oauth.update_picture_on_login",
    os.environ.get("OAUTH_UPDATE_PICTURE_ON_LOGIN", "False").lower() == "true",
)


def load_oauth_providers():
    OAUTH_PROVIDERS.clear()
    if GOOGLE_CLIENT_ID.value and GOOGLE_CLIENT_SECRET.value:

        def google_oauth_register(client: OAuth):
            client.register(
                name="google",
                client_id=GOOGLE_CLIENT_ID.value,
                client_secret=GOOGLE_CLIENT_SECRET.value,
                server_metadata_url="https://accounts.google.com/.well-known/openid-configuration",
                client_kwargs={
                    "scope": GOOGLE_OAUTH_SCOPE.value,
                    **(
                        {"timeout": int(OAUTH_TIMEOUT.value)}
                        if OAUTH_TIMEOUT.value
                        else {}
                    ),
                },
                redirect_uri=GOOGLE_REDIRECT_URI.value,
            )

        OAUTH_PROVIDERS["google"] = {
            "redirect_uri": GOOGLE_REDIRECT_URI.value,
            "register": google_oauth_register,
        }

    if (
        MICROSOFT_CLIENT_ID.value
        and MICROSOFT_CLIENT_SECRET.value
        and MICROSOFT_CLIENT_TENANT_ID.value
    ):

        def microsoft_oauth_register(client: OAuth):
            client.register(
                name="microsoft",
                client_id=MICROSOFT_CLIENT_ID.value,
                client_secret=MICROSOFT_CLIENT_SECRET.value,
                server_metadata_url=f"{MICROSOFT_CLIENT_LOGIN_BASE_URL.value}/{MICROSOFT_CLIENT_TENANT_ID.value}/v2.0/.well-known/openid-configuration?appid={MICROSOFT_CLIENT_ID.value}",
                client_kwargs={
                    "scope": MICROSOFT_OAUTH_SCOPE.value,
                    **(
                        {"timeout": int(OAUTH_TIMEOUT.value)}
                        if OAUTH_TIMEOUT.value
                        else {}
                    ),
                },
                redirect_uri=MICROSOFT_REDIRECT_URI.value,
            )

        OAUTH_PROVIDERS["microsoft"] = {
            "redirect_uri": MICROSOFT_REDIRECT_URI.value,
            "picture_url": MICROSOFT_CLIENT_PICTURE_URL.value,
            "register": microsoft_oauth_register,
        }

    if GITHUB_CLIENT_ID.value and GITHUB_CLIENT_SECRET.value:

        def github_oauth_register(client: OAuth):
            client.register(
                name="github",
                client_id=GITHUB_CLIENT_ID.value,
                client_secret=GITHUB_CLIENT_SECRET.value,
                access_token_url="https://github.com/login/oauth/access_token",
                authorize_url="https://github.com/login/oauth/authorize",
                api_base_url="https://api.github.com",
                userinfo_endpoint="https://api.github.com/user",
                client_kwargs={
                    "scope": GITHUB_CLIENT_SCOPE.value,
                    **(
                        {"timeout": int(OAUTH_TIMEOUT.value)}
                        if OAUTH_TIMEOUT.value
                        else {}
                    ),
                },
                redirect_uri=GITHUB_CLIENT_REDIRECT_URI.value,
            )

        OAUTH_PROVIDERS["github"] = {
            "redirect_uri": GITHUB_CLIENT_REDIRECT_URI.value,
            "register": github_oauth_register,
            "sub_claim": "id",
        }

    if (
        OAUTH_CLIENT_ID.value
        and OAUTH_CLIENT_SECRET.value
        and OPENID_PROVIDER_URL.value
    ):

        def oidc_oauth_register(client: OAuth):
            client_kwargs = {
                "scope": OAUTH_SCOPES.value,
                **(
                    {
                        "token_endpoint_auth_method": OAUTH_TOKEN_ENDPOINT_AUTH_METHOD.value
                    }
                    if OAUTH_TOKEN_ENDPOINT_AUTH_METHOD.value
                    else {}
                ),
                **(
                    {"timeout": int(OAUTH_TIMEOUT.value)} if OAUTH_TIMEOUT.value else {}
                ),
            }

            if (
                OAUTH_CODE_CHALLENGE_METHOD.value
                and OAUTH_CODE_CHALLENGE_METHOD.value == "S256"
            ):
                client_kwargs["code_challenge_method"] = "S256"
            elif OAUTH_CODE_CHALLENGE_METHOD.value:
                raise Exception(
                    'Code challenge methods other than "%s" not supported. Given: "%s"'
                    % ("S256", OAUTH_CODE_CHALLENGE_METHOD.value)
                )

            client.register(
                name="oidc",
                client_id=OAUTH_CLIENT_ID.value,
                client_secret=OAUTH_CLIENT_SECRET.value,
                server_metadata_url=OPENID_PROVIDER_URL.value,
                client_kwargs=client_kwargs,
                redirect_uri=OPENID_REDIRECT_URI.value,
            )

        OAUTH_PROVIDERS["oidc"] = {
            "name": OAUTH_PROVIDER_NAME.value,
            "redirect_uri": OPENID_REDIRECT_URI.value,
            "register": oidc_oauth_register,
        }


load_oauth_providers()

####################################
# Static DIR
####################################

STATIC_DIR = Path(os.getenv("STATIC_DIR", OPEN_WEBUI_DIR / "static")).resolve()

try:
    if STATIC_DIR.exists():
        for item in STATIC_DIR.iterdir():
            if item.is_file() or item.is_symlink():
                try:
                    item.unlink()
                except Exception as e:
                    pass
except Exception as e:
    pass

for file_path in (FRONTEND_BUILD_DIR / "static").glob("**/*"):
    if file_path.is_file():
        target_path = STATIC_DIR / file_path.relative_to(
            (FRONTEND_BUILD_DIR / "static")
        )
        target_path.parent.mkdir(parents=True, exist_ok=True)
        try:
            shutil.copyfile(file_path, target_path)
        except Exception as e:
            logging.error(f"An error occurred: {e}")

frontend_favicon = FRONTEND_BUILD_DIR / "static" / "favicon.png"

if frontend_favicon.exists():
    try:
        shutil.copyfile(frontend_favicon, STATIC_DIR / "favicon.png")
    except Exception as e:
        logging.error(f"An error occurred: {e}")

frontend_splash = FRONTEND_BUILD_DIR / "static" / "splash.png"

if frontend_splash.exists():
    try:
        shutil.copyfile(frontend_splash, STATIC_DIR / "splash.png")
    except Exception as e:
        logging.error(f"An error occurred: {e}")

frontend_loader = FRONTEND_BUILD_DIR / "static" / "loader.js"

if frontend_loader.exists():
    try:
        shutil.copyfile(frontend_loader, STATIC_DIR / "loader.js")
    except Exception as e:
        logging.error(f"An error occurred: {e}")


####################################
# CUSTOM_NAME (Legacy)
####################################

CUSTOM_NAME = os.environ.get("CUSTOM_NAME", "")

if CUSTOM_NAME:
    try:
        r = requests.get(f"https://api.openwebui.com/api/v1/custom/{CUSTOM_NAME}")
        data = r.json()
        if r.ok:
            if "logo" in data:
                WEBUI_FAVICON_URL = url = (
                    f"https://api.openwebui.com{data['logo']}"
                    if data["logo"][0] == "/"
                    else data["logo"]
                )

                r = requests.get(url, stream=True)
                if r.status_code == 200:
                    with open(f"{STATIC_DIR}/favicon.png", "wb") as f:
                        r.raw.decode_content = True
                        shutil.copyfileobj(r.raw, f)

            if "splash" in data:
                url = (
                    f"https://api.openwebui.com{data['splash']}"
                    if data["splash"][0] == "/"
                    else data["splash"]
                )

                r = requests.get(url, stream=True)
                if r.status_code == 200:
                    with open(f"{STATIC_DIR}/splash.png", "wb") as f:
                        r.raw.decode_content = True
                        shutil.copyfileobj(r.raw, f)

            WEBUI_NAME = data["name"]
    except Exception as e:
        log.exception(e)
        pass


####################################
# STORAGE PROVIDER
####################################

STORAGE_PROVIDER = os.environ.get("STORAGE_PROVIDER", "local")  # defaults to local, s3

S3_ACCESS_KEY_ID = os.environ.get("S3_ACCESS_KEY_ID", None)
S3_SECRET_ACCESS_KEY = os.environ.get("S3_SECRET_ACCESS_KEY", None)
S3_REGION_NAME = os.environ.get("S3_REGION_NAME", None)
S3_BUCKET_NAME = os.environ.get("S3_BUCKET_NAME", None)
S3_KEY_PREFIX = os.environ.get("S3_KEY_PREFIX", None)
S3_ENDPOINT_URL = os.environ.get("S3_ENDPOINT_URL", None)
S3_USE_ACCELERATE_ENDPOINT = (
    os.environ.get("S3_USE_ACCELERATE_ENDPOINT", "false").lower() == "true"
)
S3_ADDRESSING_STYLE = os.environ.get("S3_ADDRESSING_STYLE", None)
S3_ENABLE_TAGGING = os.getenv("S3_ENABLE_TAGGING", "false").lower() == "true"

GCS_BUCKET_NAME = os.environ.get("GCS_BUCKET_NAME", None)
GOOGLE_APPLICATION_CREDENTIALS_JSON = os.environ.get(
    "GOOGLE_APPLICATION_CREDENTIALS_JSON", None
)

AZURE_STORAGE_ENDPOINT = os.environ.get("AZURE_STORAGE_ENDPOINT", None)
AZURE_STORAGE_CONTAINER_NAME = os.environ.get("AZURE_STORAGE_CONTAINER_NAME", None)
AZURE_STORAGE_KEY = os.environ.get("AZURE_STORAGE_KEY", None)

####################################
# File Upload DIR
####################################

UPLOAD_DIR = DATA_DIR / "uploads"
UPLOAD_DIR.mkdir(parents=True, exist_ok=True)


####################################
# Cache DIR
####################################

CACHE_DIR = DATA_DIR / "cache"
CACHE_DIR.mkdir(parents=True, exist_ok=True)


####################################
# DIRECT CONNECTIONS
####################################

ENABLE_DIRECT_CONNECTIONS = PersistentConfig(
    "ENABLE_DIRECT_CONNECTIONS",
    "direct.enable",
    os.environ.get("ENABLE_DIRECT_CONNECTIONS", "True").lower() == "true",
)

####################################
# OLLAMA_BASE_URL
####################################

ENABLE_OLLAMA_API = PersistentConfig(
    "ENABLE_OLLAMA_API",
    "ollama.enable",
    os.environ.get("ENABLE_OLLAMA_API", "True").lower() == "true",
)

OLLAMA_API_BASE_URL = os.environ.get(
    "OLLAMA_API_BASE_URL", "http://localhost:11434/api"
)

OLLAMA_BASE_URL = os.environ.get("OLLAMA_BASE_URL", "")
if OLLAMA_BASE_URL:
    # Remove trailing slash
    OLLAMA_BASE_URL = (
        OLLAMA_BASE_URL[:-1] if OLLAMA_BASE_URL.endswith("/") else OLLAMA_BASE_URL
    )


K8S_FLAG = os.environ.get("K8S_FLAG", "")
USE_OLLAMA_DOCKER = os.environ.get("USE_OLLAMA_DOCKER", "false")

if OLLAMA_BASE_URL == "" and OLLAMA_API_BASE_URL != "":
    OLLAMA_BASE_URL = (
        OLLAMA_API_BASE_URL[:-4]
        if OLLAMA_API_BASE_URL.endswith("/api")
        else OLLAMA_API_BASE_URL
    )

if ENV == "prod":
    if OLLAMA_BASE_URL == "/ollama" and not K8S_FLAG:
        if USE_OLLAMA_DOCKER.lower() == "true":
            # if you use all-in-one docker container (Open WebUI + Ollama)
            # with the docker build arg USE_OLLAMA=true (--build-arg="USE_OLLAMA=true") this only works with http://localhost:11434
            OLLAMA_BASE_URL = "http://localhost:11434"
        else:
            OLLAMA_BASE_URL = "http://host.docker.internal:11434"
    elif K8S_FLAG:
        OLLAMA_BASE_URL = "http://ollama-service.open-webui.svc.cluster.local:11434"


OLLAMA_BASE_URLS = os.environ.get("OLLAMA_BASE_URLS", "")
OLLAMA_BASE_URLS = OLLAMA_BASE_URLS if OLLAMA_BASE_URLS != "" else OLLAMA_BASE_URL

OLLAMA_BASE_URLS = [url.strip() for url in OLLAMA_BASE_URLS.split(";")]
OLLAMA_BASE_URLS = PersistentConfig(
    "OLLAMA_BASE_URLS", "ollama.base_urls", OLLAMA_BASE_URLS
)

OLLAMA_API_CONFIGS = PersistentConfig(
    "OLLAMA_API_CONFIGS",
    "ollama.api_configs",
    {},
)

####################################
# OPENAI_API
####################################


ENABLE_OPENAI_API = PersistentConfig(
    "ENABLE_OPENAI_API",
    "openai.enable",
    os.environ.get("ENABLE_OPENAI_API", "True").lower() == "true",
)


OPENAI_API_KEY = os.environ.get("OPENAI_API_KEY", "")
OPENAI_API_BASE_URL = os.environ.get("OPENAI_API_BASE_URL", "")

GEMINI_API_KEY = os.environ.get("GEMINI_API_KEY", "")
GEMINI_API_BASE_URL = os.environ.get("GEMINI_API_BASE_URL", "")


if OPENAI_API_BASE_URL == "":
    OPENAI_API_BASE_URL = "https://api.openai.com/v1"

OPENAI_API_KEYS = os.environ.get("OPENAI_API_KEYS", "")
OPENAI_API_KEYS = OPENAI_API_KEYS if OPENAI_API_KEYS != "" else OPENAI_API_KEY

OPENAI_API_KEYS = [url.strip() for url in OPENAI_API_KEYS.split(";")]
OPENAI_API_KEYS = PersistentConfig(
    "OPENAI_API_KEYS", "openai.api_keys", OPENAI_API_KEYS
)

OPENAI_API_BASE_URLS = os.environ.get("OPENAI_API_BASE_URLS", "")
OPENAI_API_BASE_URLS = (
    OPENAI_API_BASE_URLS if OPENAI_API_BASE_URLS != "" else OPENAI_API_BASE_URL
)

OPENAI_API_BASE_URLS = [
    url.strip() if url != "" else "https://api.openai.com/v1"
    for url in OPENAI_API_BASE_URLS.split(";")
]
OPENAI_API_BASE_URLS = PersistentConfig(
    "OPENAI_API_BASE_URLS", "openai.api_base_urls", OPENAI_API_BASE_URLS
)

OPENAI_API_CONFIGS = PersistentConfig(
    "OPENAI_API_CONFIGS",
    "openai.api_configs",
    {},
)

# Get the actual OpenAI API key based on the base URL
OPENAI_API_KEY = ""
try:
    OPENAI_API_KEY = OPENAI_API_KEYS.value[
        OPENAI_API_BASE_URLS.value.index("https://api.openai.com/v1")
    ]
except Exception:
    pass
OPENAI_API_BASE_URL = "https://api.openai.com/v1"


####################################
# MODELS
####################################

ENABLE_BASE_MODELS_CACHE = PersistentConfig(
    "ENABLE_BASE_MODELS_CACHE",
    "models.base_models_cache",
    os.environ.get("ENABLE_BASE_MODELS_CACHE", "False").lower() == "true",
)


####################################
# TOOL_SERVERS
####################################

try:
    tool_server_connections = json.loads(
        os.environ.get("TOOL_SERVER_CONNECTIONS", "[]")
    )
except Exception as e:
    log.exception(f"Error loading TOOL_SERVER_CONNECTIONS: {e}")
    tool_server_connections = []


TOOL_SERVER_CONNECTIONS = PersistentConfig(
    "TOOL_SERVER_CONNECTIONS",
    "tool_server.connections",
    tool_server_connections,
)

####################################
# WEBUI
####################################


WEBUI_URL = PersistentConfig("WEBUI_URL", "webui.url", os.environ.get("WEBUI_URL", ""))


ENABLE_SIGNUP = PersistentConfig(
    "ENABLE_SIGNUP",
    "ui.enable_signup",
    (
        False
        if not WEBUI_AUTH
        else os.environ.get("ENABLE_SIGNUP", "True").lower() == "true"
    ),
)

ENABLE_LOGIN_FORM = PersistentConfig(
    "ENABLE_LOGIN_FORM",
    "ui.ENABLE_LOGIN_FORM",
    os.environ.get("ENABLE_LOGIN_FORM", "True").lower() == "true",
)


DEFAULT_LOCALE = PersistentConfig(
    "DEFAULT_LOCALE",
    "ui.default_locale",
    os.environ.get("DEFAULT_LOCALE", ""),
)

DEFAULT_MODELS = PersistentConfig(
    "DEFAULT_MODELS", "ui.default_models", os.environ.get("DEFAULT_MODELS", None)
)

try:
    default_prompt_suggestions = json.loads(
        os.environ.get("DEFAULT_PROMPT_SUGGESTIONS", "[]")
    )
except Exception as e:
    log.exception(f"Error loading DEFAULT_PROMPT_SUGGESTIONS: {e}")
    default_prompt_suggestions = []
if default_prompt_suggestions == []:
    default_prompt_suggestions = [
        {
            "title": ["Help me study", "vocabulary for a college entrance exam"],
            "content": "Help me study vocabulary: write a sentence for me to fill in the blank, and I'll try to pick the correct option.",
        },
        {
            "title": ["Give me ideas", "for what to do with my kids' art"],
            "content": "What are 5 creative things I could do with my kids' art? I don't want to throw them away, but it's also so much clutter.",
        },
        {
            "title": ["Tell me a fun fact", "about the Roman Empire"],
            "content": "Tell me a random fun fact about the Roman Empire",
        },
        {
            "title": ["Show me a code snippet", "of a website's sticky header"],
            "content": "Show me a code snippet of a website's sticky header in CSS and JavaScript.",
        },
        {
            "title": [
                "Explain options trading",
                "if I'm familiar with buying and selling stocks",
            ],
            "content": "Explain options trading in simple terms if I'm familiar with buying and selling stocks.",
        },
        {
            "title": ["Overcome procrastination", "give me tips"],
            "content": "Could you start by asking me about instances when I procrastinate the most and then give me some suggestions to overcome it?",
        },
    ]

DEFAULT_PROMPT_SUGGESTIONS = PersistentConfig(
    "DEFAULT_PROMPT_SUGGESTIONS",
    "ui.prompt_suggestions",
    default_prompt_suggestions,
)

MODEL_ORDER_LIST = PersistentConfig(
    "MODEL_ORDER_LIST",
    "ui.model_order_list",
    [],
)

DEFAULT_USER_ROLE = PersistentConfig(
    "DEFAULT_USER_ROLE",
    "ui.default_user_role",
    os.getenv("DEFAULT_USER_ROLE", "pending"),
)

PENDING_USER_OVERLAY_TITLE = PersistentConfig(
    "PENDING_USER_OVERLAY_TITLE",
    "ui.pending_user_overlay_title",
    os.environ.get("PENDING_USER_OVERLAY_TITLE", ""),
)

PENDING_USER_OVERLAY_CONTENT = PersistentConfig(
    "PENDING_USER_OVERLAY_CONTENT",
    "ui.pending_user_overlay_content",
    os.environ.get("PENDING_USER_OVERLAY_CONTENT", ""),
)


RESPONSE_WATERMARK = PersistentConfig(
    "RESPONSE_WATERMARK",
    "ui.watermark",
    os.environ.get("RESPONSE_WATERMARK", ""),
)


USER_PERMISSIONS_WORKSPACE_MODELS_ACCESS = (
    os.environ.get("USER_PERMISSIONS_WORKSPACE_MODELS_ACCESS", "False").lower()
    == "true"
)

USER_PERMISSIONS_WORKSPACE_KNOWLEDGE_ACCESS = (
    os.environ.get("USER_PERMISSIONS_WORKSPACE_KNOWLEDGE_ACCESS", "False").lower()
    == "true"
)

USER_PERMISSIONS_WORKSPACE_PROMPTS_ACCESS = (
    os.environ.get("USER_PERMISSIONS_WORKSPACE_PROMPTS_ACCESS", "False").lower()
    == "true"
)

USER_PERMISSIONS_WORKSPACE_TOOLS_ACCESS = (
    os.environ.get("USER_PERMISSIONS_WORKSPACE_TOOLS_ACCESS", "False").lower() == "true"
)

USER_PERMISSIONS_WORKSPACE_MODELS_ALLOW_PUBLIC_SHARING = (
    os.environ.get(
        "USER_PERMISSIONS_WORKSPACE_MODELS_ALLOW_PUBLIC_SHARING", "False"
    ).lower()
    == "true"
)

USER_PERMISSIONS_WORKSPACE_KNOWLEDGE_ALLOW_PUBLIC_SHARING = (
    os.environ.get(
        "USER_PERMISSIONS_WORKSPACE_KNOWLEDGE_ALLOW_PUBLIC_SHARING", "False"
    ).lower()
    == "true"
)

USER_PERMISSIONS_WORKSPACE_PROMPTS_ALLOW_PUBLIC_SHARING = (
    os.environ.get(
        "USER_PERMISSIONS_WORKSPACE_PROMPTS_ALLOW_PUBLIC_SHARING", "False"
    ).lower()
    == "true"
)

USER_PERMISSIONS_WORKSPACE_TOOLS_ALLOW_PUBLIC_SHARING = (
    os.environ.get(
        "USER_PERMISSIONS_WORKSPACE_TOOLS_ALLOW_PUBLIC_SHARING", "False"
    ).lower()
    == "true"
)


USER_PERMISSIONS_CHAT_CONTROLS = (
    os.environ.get("USER_PERMISSIONS_CHAT_CONTROLS", "True").lower() == "true"
)

USER_PERMISSIONS_CHAT_VALVES = (
    os.environ.get("USER_PERMISSIONS_CHAT_VALVES", "True").lower() == "true"
)

USER_PERMISSIONS_CHAT_SYSTEM_PROMPT = (
    os.environ.get("USER_PERMISSIONS_CHAT_SYSTEM_PROMPT", "True").lower() == "true"
)

USER_PERMISSIONS_CHAT_PARAMS = (
    os.environ.get("USER_PERMISSIONS_CHAT_PARAMS", "True").lower() == "true"
)

USER_PERMISSIONS_CHAT_FILE_UPLOAD = (
    os.environ.get("USER_PERMISSIONS_CHAT_FILE_UPLOAD", "True").lower() == "true"
)

USER_PERMISSIONS_CHAT_DELETE = (
    os.environ.get("USER_PERMISSIONS_CHAT_DELETE", "True").lower() == "true"
)

USER_PERMISSIONS_CHAT_EDIT = (
    os.environ.get("USER_PERMISSIONS_CHAT_EDIT", "True").lower() == "true"
)

USER_PERMISSIONS_CHAT_SHARE = (
    os.environ.get("USER_PERMISSIONS_CHAT_SHARE", "True").lower() == "true"
)

USER_PERMISSIONS_CHAT_EXPORT = (
    os.environ.get("USER_PERMISSIONS_CHAT_EXPORT", "True").lower() == "true"
)

USER_PERMISSIONS_CHAT_STT = (
    os.environ.get("USER_PERMISSIONS_CHAT_STT", "True").lower() == "true"
)

USER_PERMISSIONS_CHAT_TTS = (
    os.environ.get("USER_PERMISSIONS_CHAT_TTS", "True").lower() == "true"
)

USER_PERMISSIONS_CHAT_CALL = (
    os.environ.get("USER_PERMISSIONS_CHAT_CALL", "True").lower() == "true"
)

USER_PERMISSIONS_CHAT_MULTIPLE_MODELS = (
    os.environ.get("USER_PERMISSIONS_CHAT_MULTIPLE_MODELS", "True").lower() == "true"
)

USER_PERMISSIONS_CHAT_TEMPORARY = (
    os.environ.get("USER_PERMISSIONS_CHAT_TEMPORARY", "True").lower() == "true"
)

USER_PERMISSIONS_CHAT_TEMPORARY_ENFORCED = (
    os.environ.get("USER_PERMISSIONS_CHAT_TEMPORARY_ENFORCED", "False").lower()
    == "true"
)


USER_PERMISSIONS_FEATURES_DIRECT_TOOL_SERVERS = (
    os.environ.get("USER_PERMISSIONS_FEATURES_DIRECT_TOOL_SERVERS", "False").lower()
    == "true"
)

USER_PERMISSIONS_FEATURES_WEB_SEARCH = (
    os.environ.get("USER_PERMISSIONS_FEATURES_WEB_SEARCH", "True").lower() == "true"
)

USER_PERMISSIONS_FEATURES_IMAGE_GENERATION = (
    os.environ.get("USER_PERMISSIONS_FEATURES_IMAGE_GENERATION", "True").lower()
    == "true"
)

USER_PERMISSIONS_FEATURES_CODE_INTERPRETER = (
    os.environ.get("USER_PERMISSIONS_FEATURES_CODE_INTERPRETER", "True").lower()
    == "true"
)

USER_PERMISSIONS_FEATURES_NOTES = (
    os.environ.get("USER_PERMISSIONS_FEATURES_NOTES", "True").lower() == "true"
)


DEFAULT_USER_PERMISSIONS = {
    "workspace": {
        "models": USER_PERMISSIONS_WORKSPACE_MODELS_ACCESS,
        "knowledge": USER_PERMISSIONS_WORKSPACE_KNOWLEDGE_ACCESS,
        "prompts": USER_PERMISSIONS_WORKSPACE_PROMPTS_ACCESS,
        "tools": USER_PERMISSIONS_WORKSPACE_TOOLS_ACCESS,
    },
    "sharing": {
        "public_models": USER_PERMISSIONS_WORKSPACE_MODELS_ALLOW_PUBLIC_SHARING,
        "public_knowledge": USER_PERMISSIONS_WORKSPACE_KNOWLEDGE_ALLOW_PUBLIC_SHARING,
        "public_prompts": USER_PERMISSIONS_WORKSPACE_PROMPTS_ALLOW_PUBLIC_SHARING,
        "public_tools": USER_PERMISSIONS_WORKSPACE_TOOLS_ALLOW_PUBLIC_SHARING,
    },
    "chat": {
        "controls": USER_PERMISSIONS_CHAT_CONTROLS,
        "valves": USER_PERMISSIONS_CHAT_VALVES,
        "system_prompt": USER_PERMISSIONS_CHAT_SYSTEM_PROMPT,
        "params": USER_PERMISSIONS_CHAT_PARAMS,
        "file_upload": USER_PERMISSIONS_CHAT_FILE_UPLOAD,
        "delete": USER_PERMISSIONS_CHAT_DELETE,
        "edit": USER_PERMISSIONS_CHAT_EDIT,
        "share": USER_PERMISSIONS_CHAT_SHARE,
        "export": USER_PERMISSIONS_CHAT_EXPORT,
        "stt": USER_PERMISSIONS_CHAT_STT,
        "tts": USER_PERMISSIONS_CHAT_TTS,
        "call": USER_PERMISSIONS_CHAT_CALL,
        "multiple_models": USER_PERMISSIONS_CHAT_MULTIPLE_MODELS,
        "temporary": USER_PERMISSIONS_CHAT_TEMPORARY,
        "temporary_enforced": USER_PERMISSIONS_CHAT_TEMPORARY_ENFORCED,
    },
    "features": {
        "direct_tool_servers": USER_PERMISSIONS_FEATURES_DIRECT_TOOL_SERVERS,
        "web_search": USER_PERMISSIONS_FEATURES_WEB_SEARCH,
        "image_generation": USER_PERMISSIONS_FEATURES_IMAGE_GENERATION,
        "code_interpreter": USER_PERMISSIONS_FEATURES_CODE_INTERPRETER,
        "notes": USER_PERMISSIONS_FEATURES_NOTES,
    },
}

USER_PERMISSIONS = PersistentConfig(
    "USER_PERMISSIONS",
    "user.permissions",
    DEFAULT_USER_PERMISSIONS,
)

ENABLE_CHANNELS = PersistentConfig(
    "ENABLE_CHANNELS",
    "channels.enable",
    os.environ.get("ENABLE_CHANNELS", "False").lower() == "true",
)

ENABLE_NOTES = PersistentConfig(
    "ENABLE_NOTES",
    "notes.enable",
    os.environ.get("ENABLE_NOTES", "True").lower() == "true",
)

ENABLE_EVALUATION_ARENA_MODELS = PersistentConfig(
    "ENABLE_EVALUATION_ARENA_MODELS",
    "evaluation.arena.enable",
    os.environ.get("ENABLE_EVALUATION_ARENA_MODELS", "True").lower() == "true",
)
EVALUATION_ARENA_MODELS = PersistentConfig(
    "EVALUATION_ARENA_MODELS",
    "evaluation.arena.models",
    [],
)

DEFAULT_ARENA_MODEL = {
    "id": "arena-model",
    "name": "Arena Model",
    "meta": {
        "profile_image_url": "/favicon.png",
        "description": "Submit your questions to anonymous AI chatbots and vote on the best response.",
        "model_ids": None,
    },
}

WEBHOOK_URL = PersistentConfig(
    "WEBHOOK_URL", "webhook_url", os.environ.get("WEBHOOK_URL", "")
)

ENABLE_ADMIN_EXPORT = os.environ.get("ENABLE_ADMIN_EXPORT", "True").lower() == "true"

ENABLE_ADMIN_CHAT_ACCESS = (
    os.environ.get("ENABLE_ADMIN_CHAT_ACCESS", "True").lower() == "true"
)

ENABLE_COMMUNITY_SHARING = PersistentConfig(
    "ENABLE_COMMUNITY_SHARING",
    "ui.enable_community_sharing",
    os.environ.get("ENABLE_COMMUNITY_SHARING", "True").lower() == "true",
)

ENABLE_MESSAGE_RATING = PersistentConfig(
    "ENABLE_MESSAGE_RATING",
    "ui.enable_message_rating",
    os.environ.get("ENABLE_MESSAGE_RATING", "True").lower() == "true",
)

ENABLE_USER_WEBHOOKS = PersistentConfig(
    "ENABLE_USER_WEBHOOKS",
    "ui.enable_user_webhooks",
    os.environ.get("ENABLE_USER_WEBHOOKS", "True").lower() == "true",
)

# FastAPI / AnyIO settings
THREAD_POOL_SIZE = os.getenv("THREAD_POOL_SIZE", None)

if THREAD_POOL_SIZE is not None and isinstance(THREAD_POOL_SIZE, str):
    try:
        THREAD_POOL_SIZE = int(THREAD_POOL_SIZE)
    except ValueError:
        log.warning(
            f"THREAD_POOL_SIZE is not a valid integer: {THREAD_POOL_SIZE}. Defaulting to None."
        )
        THREAD_POOL_SIZE = None


def validate_cors_origin(origin):
    parsed_url = urlparse(origin)

    # Check if the scheme is either http or https
    if parsed_url.scheme not in ["http", "https"]:
        raise ValueError(
            f"Invalid scheme in CORS_ALLOW_ORIGIN: '{origin}'. Only 'http' and 'https' are allowed."
        )

    # Ensure that the netloc (domain + port) is present, indicating it's a valid URL
    if not parsed_url.netloc:
        raise ValueError(f"Invalid URL structure in CORS_ALLOW_ORIGIN: '{origin}'.")


# For production, you should only need one host as
# fastapi serves the svelte-kit built frontend and backend from the same host and port.
# To test CORS_ALLOW_ORIGIN locally, you can set something like
# CORS_ALLOW_ORIGIN=http://localhost:5173;http://localhost:8080
# in your .env file depending on your frontend port, 5173 in this case.
CORS_ALLOW_ORIGIN = os.environ.get("CORS_ALLOW_ORIGIN", "*").split(";")

if CORS_ALLOW_ORIGIN == ["*"]:
    log.warning(
        "\n\nWARNING: CORS_ALLOW_ORIGIN IS SET TO '*' - NOT RECOMMENDED FOR PRODUCTION DEPLOYMENTS.\n"
    )
else:
    # You have to pick between a single wildcard or a list of origins.
    # Doing both will result in CORS errors in the browser.
    for origin in CORS_ALLOW_ORIGIN:
        validate_cors_origin(origin)


class BannerModel(BaseModel):
    id: str
    type: str
    title: Optional[str] = None
    content: str
    dismissible: bool
    timestamp: int


try:
    banners = json.loads(os.environ.get("WEBUI_BANNERS", "[]"))
    banners = [BannerModel(**banner) for banner in banners]
except Exception as e:
    log.exception(f"Error loading WEBUI_BANNERS: {e}")
    banners = []

WEBUI_BANNERS = PersistentConfig("WEBUI_BANNERS", "ui.banners", banners)


SHOW_ADMIN_DETAILS = PersistentConfig(
    "SHOW_ADMIN_DETAILS",
    "auth.admin.show",
    os.environ.get("SHOW_ADMIN_DETAILS", "true").lower() == "true",
)

ADMIN_EMAIL = PersistentConfig(
    "ADMIN_EMAIL",
    "auth.admin.email",
    os.environ.get("ADMIN_EMAIL", None),
)


####################################
# TASKS
####################################


TASK_MODEL = PersistentConfig(
    "TASK_MODEL",
    "task.model.default",
    os.environ.get("TASK_MODEL", ""),
)

TASK_MODEL_EXTERNAL = PersistentConfig(
    "TASK_MODEL_EXTERNAL",
    "task.model.external",
    os.environ.get("TASK_MODEL_EXTERNAL", ""),
)

TITLE_GENERATION_PROMPT_TEMPLATE = PersistentConfig(
    "TITLE_GENERATION_PROMPT_TEMPLATE",
    "task.title.prompt_template",
    os.environ.get("TITLE_GENERATION_PROMPT_TEMPLATE", ""),
)

DEFAULT_TITLE_GENERATION_PROMPT_TEMPLATE = """### Task:
Generate a concise, 3-5 word title with an emoji summarizing the chat history.
### Guidelines:
- The title should clearly represent the main theme or subject of the conversation.
- Use emojis that enhance understanding of the topic, but avoid quotation marks or special formatting.
- Write the title in the chat's primary language; default to English if multilingual.
- Prioritize accuracy over excessive creativity; keep it clear and simple.
- Your entire response must consist solely of the JSON object, without any introductory or concluding text.
- The output must be a single, raw JSON object, without any markdown code fences or other encapsulating text.
- Ensure no conversational text, affirmations, or explanations precede or follow the raw JSON output, as this will cause direct parsing failure.
### Output:
JSON format: { "title": "your concise title here" }
### Examples:
- { "title": "📉 Stock Market Trends" },
- { "title": "🍪 Perfect Chocolate Chip Recipe" },
- { "title": "Evolution of Music Streaming" },
- { "title": "Remote Work Productivity Tips" },
- { "title": "Artificial Intelligence in Healthcare" },
- { "title": "🎮 Video Game Development Insights" }
### Chat History:
<chat_history>
{{MESSAGES:END:2}}
</chat_history>"""

TAGS_GENERATION_PROMPT_TEMPLATE = PersistentConfig(
    "TAGS_GENERATION_PROMPT_TEMPLATE",
    "task.tags.prompt_template",
    os.environ.get("TAGS_GENERATION_PROMPT_TEMPLATE", ""),
)

DEFAULT_TAGS_GENERATION_PROMPT_TEMPLATE = """### Task:
Generate 1-3 broad tags categorizing the main themes of the chat history, along with 1-3 more specific subtopic tags.

### Guidelines:
- Start with high-level domains (e.g. Science, Technology, Philosophy, Arts, Politics, Business, Health, Sports, Entertainment, Education)
- Consider including relevant subfields/subdomains if they are strongly represented throughout the conversation
- If content is too short (less than 3 messages) or too diverse, use only ["General"]
- Use the chat's primary language; default to English if multilingual
- Prioritize accuracy over specificity

### Output:
JSON format: { "tags": ["tag1", "tag2", "tag3"] }

### Chat History:
<chat_history>
{{MESSAGES:END:6}}
</chat_history>"""

IMAGE_PROMPT_GENERATION_PROMPT_TEMPLATE = PersistentConfig(
    "IMAGE_PROMPT_GENERATION_PROMPT_TEMPLATE",
    "task.image.prompt_template",
    os.environ.get("IMAGE_PROMPT_GENERATION_PROMPT_TEMPLATE", ""),
)

DEFAULT_IMAGE_PROMPT_GENERATION_PROMPT_TEMPLATE = """### Task:
Generate a detailed prompt for am image generation task based on the given language and context. Describe the image as if you were explaining it to someone who cannot see it. Include relevant details, colors, shapes, and any other important elements.

### Guidelines:
- Be descriptive and detailed, focusing on the most important aspects of the image.
- Avoid making assumptions or adding information not present in the image.
- Use the chat's primary language; default to English if multilingual.
- If the image is too complex, focus on the most prominent elements.

### Output:
Strictly return in JSON format:
{
    "prompt": "Your detailed description here."
}

### Chat History:
<chat_history>
{{MESSAGES:END:6}}
</chat_history>"""


FOLLOW_UP_GENERATION_PROMPT_TEMPLATE = PersistentConfig(
    "FOLLOW_UP_GENERATION_PROMPT_TEMPLATE",
    "task.follow_up.prompt_template",
    os.environ.get("FOLLOW_UP_GENERATION_PROMPT_TEMPLATE", ""),
)

DEFAULT_FOLLOW_UP_GENERATION_PROMPT_TEMPLATE = """### Task:
Suggest 3-5 relevant follow-up questions or prompts that the user might naturally ask next in this conversation as a **user**, based on the chat history, to help continue or deepen the discussion.
### Guidelines:
- Write all follow-up questions from the user’s point of view, directed to the assistant.
- Make questions concise, clear, and directly related to the discussed topic(s).
- Only suggest follow-ups that make sense given the chat content and do not repeat what was already covered.
- If the conversation is very short or not specific, suggest more general (but relevant) follow-ups the user might ask.
- Use the conversation's primary language; default to English if multilingual.
- Response must be a JSON array of strings, no extra text or formatting.
### Output:
JSON format: { "follow_ups": ["Question 1?", "Question 2?", "Question 3?"] }
### Chat History:
<chat_history>
{{MESSAGES:END:6}}
</chat_history>"""

ENABLE_FOLLOW_UP_GENERATION = PersistentConfig(
    "ENABLE_FOLLOW_UP_GENERATION",
    "task.follow_up.enable",
    os.environ.get("ENABLE_FOLLOW_UP_GENERATION", "True").lower() == "true",
)

ENABLE_TAGS_GENERATION = PersistentConfig(
    "ENABLE_TAGS_GENERATION",
    "task.tags.enable",
    os.environ.get("ENABLE_TAGS_GENERATION", "True").lower() == "true",
)

ENABLE_TITLE_GENERATION = PersistentConfig(
    "ENABLE_TITLE_GENERATION",
    "task.title.enable",
    os.environ.get("ENABLE_TITLE_GENERATION", "True").lower() == "true",
)


ENABLE_SEARCH_QUERY_GENERATION = PersistentConfig(
    "ENABLE_SEARCH_QUERY_GENERATION",
    "task.query.search.enable",
    os.environ.get("ENABLE_SEARCH_QUERY_GENERATION", "True").lower() == "true",
)

ENABLE_RETRIEVAL_QUERY_GENERATION = PersistentConfig(
    "ENABLE_RETRIEVAL_QUERY_GENERATION",
    "task.query.retrieval.enable",
    os.environ.get("ENABLE_RETRIEVAL_QUERY_GENERATION", "True").lower() == "true",
)


QUERY_GENERATION_PROMPT_TEMPLATE = PersistentConfig(
    "QUERY_GENERATION_PROMPT_TEMPLATE",
    "task.query.prompt_template",
    os.environ.get("QUERY_GENERATION_PROMPT_TEMPLATE", ""),
)

DEFAULT_QUERY_GENERATION_PROMPT_TEMPLATE = """### Task:
Analyze the chat history to determine the necessity of generating search queries, in the given language. By default, **prioritize generating 1-3 broad and relevant search queries** unless it is absolutely certain that no additional information is required. The aim is to retrieve comprehensive, updated, and valuable information even with minimal uncertainty. If no search is unequivocally needed, return an empty list.

### Guidelines:
- Respond **EXCLUSIVELY** with a JSON object. Any form of extra commentary, explanation, or additional text is strictly prohibited.
- When generating search queries, respond in the format: { "queries": ["query1", "query2"] }, ensuring each query is distinct, concise, and relevant to the topic.
- If and only if it is entirely certain that no useful results can be retrieved by a search, return: { "queries": [] }.
- Err on the side of suggesting search queries if there is **any chance** they might provide useful or updated information.
- Be concise and focused on composing high-quality search queries, avoiding unnecessary elaboration, commentary, or assumptions.
- Today's date is: {{CURRENT_DATE}}.
- Always prioritize providing actionable and broad queries that maximize informational coverage.

### Output:
Strictly return in JSON format: 
{
  "queries": ["query1", "query2"]
}

### Chat History:
<chat_history>
{{MESSAGES:END:6}}
</chat_history>
"""

ENABLE_AUTOCOMPLETE_GENERATION = PersistentConfig(
    "ENABLE_AUTOCOMPLETE_GENERATION",
    "task.autocomplete.enable",
    os.environ.get("ENABLE_AUTOCOMPLETE_GENERATION", "False").lower() == "true",
)

AUTOCOMPLETE_GENERATION_INPUT_MAX_LENGTH = PersistentConfig(
    "AUTOCOMPLETE_GENERATION_INPUT_MAX_LENGTH",
    "task.autocomplete.input_max_length",
    int(os.environ.get("AUTOCOMPLETE_GENERATION_INPUT_MAX_LENGTH", "-1")),
)

AUTOCOMPLETE_GENERATION_PROMPT_TEMPLATE = PersistentConfig(
    "AUTOCOMPLETE_GENERATION_PROMPT_TEMPLATE",
    "task.autocomplete.prompt_template",
    os.environ.get("AUTOCOMPLETE_GENERATION_PROMPT_TEMPLATE", ""),
)


DEFAULT_AUTOCOMPLETE_GENERATION_PROMPT_TEMPLATE = """### Task:
You are an autocompletion system. Continue the text in `<text>` based on the **completion type** in `<type>` and the given language.  

### **Instructions**:
1. Analyze `<text>` for context and meaning.  
2. Use `<type>` to guide your output:  
   - **General**: Provide a natural, concise continuation.  
   - **Search Query**: Complete as if generating a realistic search query.  
3. Start as if you are directly continuing `<text>`. Do **not** repeat, paraphrase, or respond as a model. Simply complete the text.  
4. Ensure the continuation:
   - Flows naturally from `<text>`.  
   - Avoids repetition, overexplaining, or unrelated ideas.  
5. If unsure, return: `{ "text": "" }`.  

### **Output Rules**:
- Respond only in JSON format: `{ "text": "<your_completion>" }`.

### **Examples**:
#### Example 1:  
Input:  
<type>General</type>  
<text>The sun was setting over the horizon, painting the sky</text>  
Output:  
{ "text": "with vibrant shades of orange and pink." }

#### Example 2:  
Input:  
<type>Search Query</type>  
<text>Top-rated restaurants in</text>  
Output:  
{ "text": "New York City for Italian cuisine." }  

---
### Context:
<chat_history>
{{MESSAGES:END:6}}
</chat_history>
<type>{{TYPE}}</type>  
<text>{{PROMPT}}</text>  
#### Output:
"""

TOOLS_FUNCTION_CALLING_PROMPT_TEMPLATE = PersistentConfig(
    "TOOLS_FUNCTION_CALLING_PROMPT_TEMPLATE",
    "task.tools.prompt_template",
    os.environ.get("TOOLS_FUNCTION_CALLING_PROMPT_TEMPLATE", ""),
)


DEFAULT_TOOLS_FUNCTION_CALLING_PROMPT_TEMPLATE = """Available Tools: {{TOOLS}}

Your task is to choose and return the correct tool(s) from the list of available tools based on the query. Follow these guidelines:

- Return only the JSON object, without any additional text or explanation.

- If no tools match the query, return an empty array: 
   {
     "tool_calls": []
   }

- If one or more tools match the query, construct a JSON response containing a "tool_calls" array with objects that include:
   - "name": The tool's name.
   - "parameters": A dictionary of required parameters and their corresponding values.

The format for the JSON response is strictly:
{
  "tool_calls": [
    {"name": "toolName1", "parameters": {"key1": "value1"}},
    {"name": "toolName2", "parameters": {"key2": "value2"}}
  ]
}"""


DEFAULT_EMOJI_GENERATION_PROMPT_TEMPLATE = """Your task is to reflect the speaker's likely facial expression through a fitting emoji. Interpret emotions from the message and reflect their facial expression using fitting, diverse emojis (e.g., 😊, 😢, 😡, 😱).

Message: ```{{prompt}}```"""

DEFAULT_MOA_GENERATION_PROMPT_TEMPLATE = """You have been provided with a set of responses from various models to the latest user query: "{{prompt}}"

Your task is to synthesize these responses into a single, high-quality response. It is crucial to critically evaluate the information provided in these responses, recognizing that some of it may be biased or incorrect. Your response should not simply replicate the given answers but should offer a refined, accurate, and comprehensive reply to the instruction. Ensure your response is well-structured, coherent, and adheres to the highest standards of accuracy and reliability.

Responses from models: {{responses}}"""


####################################
# Code Interpreter
####################################

ENABLE_CODE_EXECUTION = PersistentConfig(
    "ENABLE_CODE_EXECUTION",
    "code_execution.enable",
    os.environ.get("ENABLE_CODE_EXECUTION", "True").lower() == "true",
)

CODE_EXECUTION_ENGINE = PersistentConfig(
    "CODE_EXECUTION_ENGINE",
    "code_execution.engine",
    os.environ.get("CODE_EXECUTION_ENGINE", "pyodide"),
)

CODE_EXECUTION_JUPYTER_URL = PersistentConfig(
    "CODE_EXECUTION_JUPYTER_URL",
    "code_execution.jupyter.url",
    os.environ.get("CODE_EXECUTION_JUPYTER_URL", ""),
)

CODE_EXECUTION_JUPYTER_AUTH = PersistentConfig(
    "CODE_EXECUTION_JUPYTER_AUTH",
    "code_execution.jupyter.auth",
    os.environ.get("CODE_EXECUTION_JUPYTER_AUTH", ""),
)

CODE_EXECUTION_JUPYTER_AUTH_TOKEN = PersistentConfig(
    "CODE_EXECUTION_JUPYTER_AUTH_TOKEN",
    "code_execution.jupyter.auth_token",
    os.environ.get("CODE_EXECUTION_JUPYTER_AUTH_TOKEN", ""),
)


CODE_EXECUTION_JUPYTER_AUTH_PASSWORD = PersistentConfig(
    "CODE_EXECUTION_JUPYTER_AUTH_PASSWORD",
    "code_execution.jupyter.auth_password",
    os.environ.get("CODE_EXECUTION_JUPYTER_AUTH_PASSWORD", ""),
)

CODE_EXECUTION_JUPYTER_TIMEOUT = PersistentConfig(
    "CODE_EXECUTION_JUPYTER_TIMEOUT",
    "code_execution.jupyter.timeout",
    int(os.environ.get("CODE_EXECUTION_JUPYTER_TIMEOUT", "60")),
)

ENABLE_CODE_INTERPRETER = PersistentConfig(
    "ENABLE_CODE_INTERPRETER",
    "code_interpreter.enable",
    os.environ.get("ENABLE_CODE_INTERPRETER", "True").lower() == "true",
)

CODE_INTERPRETER_ENGINE = PersistentConfig(
    "CODE_INTERPRETER_ENGINE",
    "code_interpreter.engine",
    os.environ.get("CODE_INTERPRETER_ENGINE", "pyodide"),
)

CODE_INTERPRETER_PROMPT_TEMPLATE = PersistentConfig(
    "CODE_INTERPRETER_PROMPT_TEMPLATE",
    "code_interpreter.prompt_template",
    os.environ.get("CODE_INTERPRETER_PROMPT_TEMPLATE", ""),
)

CODE_INTERPRETER_JUPYTER_URL = PersistentConfig(
    "CODE_INTERPRETER_JUPYTER_URL",
    "code_interpreter.jupyter.url",
    os.environ.get(
        "CODE_INTERPRETER_JUPYTER_URL", os.environ.get("CODE_EXECUTION_JUPYTER_URL", "")
    ),
)

CODE_INTERPRETER_JUPYTER_AUTH = PersistentConfig(
    "CODE_INTERPRETER_JUPYTER_AUTH",
    "code_interpreter.jupyter.auth",
    os.environ.get(
        "CODE_INTERPRETER_JUPYTER_AUTH",
        os.environ.get("CODE_EXECUTION_JUPYTER_AUTH", ""),
    ),
)

CODE_INTERPRETER_JUPYTER_AUTH_TOKEN = PersistentConfig(
    "CODE_INTERPRETER_JUPYTER_AUTH_TOKEN",
    "code_interpreter.jupyter.auth_token",
    os.environ.get(
        "CODE_INTERPRETER_JUPYTER_AUTH_TOKEN",
        os.environ.get("CODE_EXECUTION_JUPYTER_AUTH_TOKEN", ""),
    ),
)


CODE_INTERPRETER_JUPYTER_AUTH_PASSWORD = PersistentConfig(
    "CODE_INTERPRETER_JUPYTER_AUTH_PASSWORD",
    "code_interpreter.jupyter.auth_password",
    os.environ.get(
        "CODE_INTERPRETER_JUPYTER_AUTH_PASSWORD",
        os.environ.get("CODE_EXECUTION_JUPYTER_AUTH_PASSWORD", ""),
    ),
)

CODE_INTERPRETER_JUPYTER_TIMEOUT = PersistentConfig(
    "CODE_INTERPRETER_JUPYTER_TIMEOUT",
    "code_interpreter.jupyter.timeout",
    int(
        os.environ.get(
            "CODE_INTERPRETER_JUPYTER_TIMEOUT",
            os.environ.get("CODE_EXECUTION_JUPYTER_TIMEOUT", "60"),
        )
    ),
)


DEFAULT_CODE_INTERPRETER_PROMPT = """
#### Tools Available

1. **Code Interpreter**: `<code_interpreter type="code" lang="python"></code_interpreter>`
   - You have access to a Python shell that runs directly in the user's browser, enabling fast execution of code for analysis, calculations, or problem-solving.  Use it in this response.
   - The Python code you write can incorporate a wide array of libraries, handle data manipulation or visualization, perform API calls for web-related tasks, or tackle virtually any computational challenge. Use this flexibility to **think outside the box, craft elegant solutions, and harness Python's full potential**.
   - To use it, **you must enclose your code within `<code_interpreter type="code" lang="python">` XML tags** and stop right away. If you don't, the code won't execute. 
   - When writing code in the code_interpreter XML tag, Do NOT use the triple backticks code block for markdown formatting, example: ```py # python code ``` will cause an error because it is markdown formatting, it is not python code.
   - When coding, **always aim to print meaningful outputs** (e.g., results, tables, summaries, or visuals) to better interpret and verify the findings. Avoid relying on implicit outputs; prioritize explicit and clear print statements so the results are effectively communicated to the user.  
   - After obtaining the printed output, **always provide a concise analysis, interpretation, or next steps to help the user understand the findings or refine the outcome further.**  
   - If the results are unclear, unexpected, or require validation, refine the code and execute it again as needed. Always aim to deliver meaningful insights from the results, iterating if necessary.  
   - **If a link to an image, audio, or any file is provided in markdown format in the output, ALWAYS regurgitate word for word, explicitly display it as part of the response to ensure the user can access it easily, do NOT change the link.**
   - All responses should be communicated in the chat's primary language, ensuring seamless understanding. If the chat is multilingual, default to English for clarity.

Ensure that the tools are effectively utilized to achieve the highest-quality analysis for the user."""


####################################
# Vector Database
####################################

VECTOR_DB = os.environ.get("VECTOR_DB", "chroma")

# Chroma
CHROMA_DATA_PATH = f"{DATA_DIR}/vector_db"

if VECTOR_DB == "chroma":
    import chromadb

    CHROMA_TENANT = os.environ.get("CHROMA_TENANT", chromadb.DEFAULT_TENANT)
    CHROMA_DATABASE = os.environ.get("CHROMA_DATABASE", chromadb.DEFAULT_DATABASE)
    CHROMA_HTTP_HOST = os.environ.get("CHROMA_HTTP_HOST", "")
    CHROMA_HTTP_PORT = int(os.environ.get("CHROMA_HTTP_PORT", "8000"))
    CHROMA_CLIENT_AUTH_PROVIDER = os.environ.get("CHROMA_CLIENT_AUTH_PROVIDER", "")
    CHROMA_CLIENT_AUTH_CREDENTIALS = os.environ.get(
        "CHROMA_CLIENT_AUTH_CREDENTIALS", ""
    )
    # Comma-separated list of header=value pairs
    CHROMA_HTTP_HEADERS = os.environ.get("CHROMA_HTTP_HEADERS", "")
    if CHROMA_HTTP_HEADERS:
        CHROMA_HTTP_HEADERS = dict(
            [pair.split("=") for pair in CHROMA_HTTP_HEADERS.split(",")]
        )
    else:
        CHROMA_HTTP_HEADERS = None
    CHROMA_HTTP_SSL = os.environ.get("CHROMA_HTTP_SSL", "false").lower() == "true"
# this uses the model defined in the Dockerfile ENV variable. If you dont use docker or docker based deployments such as k8s, the default embedding model will be used (sentence-transformers/all-MiniLM-L6-v2)

# Milvus

MILVUS_URI = os.environ.get("MILVUS_URI", f"{DATA_DIR}/vector_db/milvus.db")
MILVUS_DB = os.environ.get("MILVUS_DB", "default")
MILVUS_TOKEN = os.environ.get("MILVUS_TOKEN", None)

MILVUS_INDEX_TYPE = os.environ.get("MILVUS_INDEX_TYPE", "HNSW")
MILVUS_METRIC_TYPE = os.environ.get("MILVUS_METRIC_TYPE", "COSINE")
MILVUS_HNSW_M = int(os.environ.get("MILVUS_HNSW_M", "16"))
MILVUS_HNSW_EFCONSTRUCTION = int(os.environ.get("MILVUS_HNSW_EFCONSTRUCTION", "100"))
MILVUS_IVF_FLAT_NLIST = int(os.environ.get("MILVUS_IVF_FLAT_NLIST", "128"))

# Qdrant
QDRANT_URI = os.environ.get("QDRANT_URI", None)
QDRANT_API_KEY = os.environ.get("QDRANT_API_KEY", None)
QDRANT_ON_DISK = os.environ.get("QDRANT_ON_DISK", "false").lower() == "true"
QDRANT_PREFER_GRPC = os.environ.get("QDRANT_PREFER_GRPC", "false").lower() == "true"
QDRANT_GRPC_PORT = int(os.environ.get("QDRANT_GRPC_PORT", "6334"))
ENABLE_QDRANT_MULTITENANCY_MODE = (
    os.environ.get("ENABLE_QDRANT_MULTITENANCY_MODE", "true").lower() == "true"
)
QDRANT_COLLECTION_PREFIX = os.environ.get("QDRANT_COLLECTION_PREFIX", "open-webui")

# OpenSearch
OPENSEARCH_URI = os.environ.get("OPENSEARCH_URI", "https://localhost:9200")
OPENSEARCH_SSL = os.environ.get("OPENSEARCH_SSL", "true").lower() == "true"
OPENSEARCH_CERT_VERIFY = (
    os.environ.get("OPENSEARCH_CERT_VERIFY", "false").lower() == "true"
)
OPENSEARCH_USERNAME = os.environ.get("OPENSEARCH_USERNAME", None)
OPENSEARCH_PASSWORD = os.environ.get("OPENSEARCH_PASSWORD", None)

# ElasticSearch
ELASTICSEARCH_URL = os.environ.get("ELASTICSEARCH_URL", "https://localhost:9200")
ELASTICSEARCH_CA_CERTS = os.environ.get("ELASTICSEARCH_CA_CERTS", None)
ELASTICSEARCH_API_KEY = os.environ.get("ELASTICSEARCH_API_KEY", None)
ELASTICSEARCH_USERNAME = os.environ.get("ELASTICSEARCH_USERNAME", None)
ELASTICSEARCH_PASSWORD = os.environ.get("ELASTICSEARCH_PASSWORD", None)
ELASTICSEARCH_CLOUD_ID = os.environ.get("ELASTICSEARCH_CLOUD_ID", None)
SSL_ASSERT_FINGERPRINT = os.environ.get("SSL_ASSERT_FINGERPRINT", None)
ELASTICSEARCH_INDEX_PREFIX = os.environ.get(
    "ELASTICSEARCH_INDEX_PREFIX", "open_webui_collections"
)
# Pgvector
PGVECTOR_DB_URL = os.environ.get("PGVECTOR_DB_URL", DATABASE_URL)
if VECTOR_DB == "pgvector" and not PGVECTOR_DB_URL.startswith("postgres"):
    raise ValueError(
        "Pgvector requires setting PGVECTOR_DB_URL or using Postgres with vector extension as the primary database."
    )
PGVECTOR_INITIALIZE_MAX_VECTOR_LENGTH = int(
    os.environ.get("PGVECTOR_INITIALIZE_MAX_VECTOR_LENGTH", "1536")
)

PGVECTOR_PGCRYPTO = os.getenv("PGVECTOR_PGCRYPTO", "false").lower() == "true"
PGVECTOR_PGCRYPTO_KEY = os.getenv("PGVECTOR_PGCRYPTO_KEY", None)
if PGVECTOR_PGCRYPTO and not PGVECTOR_PGCRYPTO_KEY:
    raise ValueError(
        "PGVECTOR_PGCRYPTO is enabled but PGVECTOR_PGCRYPTO_KEY is not set. Please provide a valid key."
    )


PGVECTOR_POOL_SIZE = os.environ.get("PGVECTOR_POOL_SIZE", None)

if PGVECTOR_POOL_SIZE != None:
    try:
        PGVECTOR_POOL_SIZE = int(PGVECTOR_POOL_SIZE)
    except Exception:
        PGVECTOR_POOL_SIZE = None

PGVECTOR_POOL_MAX_OVERFLOW = os.environ.get("PGVECTOR_POOL_MAX_OVERFLOW", 0)

if PGVECTOR_POOL_MAX_OVERFLOW == "":
    PGVECTOR_POOL_MAX_OVERFLOW = 0
else:
    try:
        PGVECTOR_POOL_MAX_OVERFLOW = int(PGVECTOR_POOL_MAX_OVERFLOW)
    except Exception:
        PGVECTOR_POOL_MAX_OVERFLOW = 0

PGVECTOR_POOL_TIMEOUT = os.environ.get("PGVECTOR_POOL_TIMEOUT", 30)

if PGVECTOR_POOL_TIMEOUT == "":
    PGVECTOR_POOL_TIMEOUT = 30
else:
    try:
        PGVECTOR_POOL_TIMEOUT = int(PGVECTOR_POOL_TIMEOUT)
    except Exception:
        PGVECTOR_POOL_TIMEOUT = 30

PGVECTOR_POOL_RECYCLE = os.environ.get("PGVECTOR_POOL_RECYCLE", 3600)

if PGVECTOR_POOL_RECYCLE == "":
    PGVECTOR_POOL_RECYCLE = 3600
else:
    try:
        PGVECTOR_POOL_RECYCLE = int(PGVECTOR_POOL_RECYCLE)
    except Exception:
        PGVECTOR_POOL_RECYCLE = 3600

# Pinecone
PINECONE_API_KEY = os.environ.get("PINECONE_API_KEY", None)
PINECONE_ENVIRONMENT = os.environ.get("PINECONE_ENVIRONMENT", None)
PINECONE_INDEX_NAME = os.getenv("PINECONE_INDEX_NAME", "open-webui-index")
PINECONE_DIMENSION = int(os.getenv("PINECONE_DIMENSION", 1536))  # or 3072, 1024, 768
PINECONE_METRIC = os.getenv("PINECONE_METRIC", "cosine")
PINECONE_CLOUD = os.getenv("PINECONE_CLOUD", "aws")  # or "gcp" or "azure"

<<<<<<< HEAD
# ORACLE23AI (Oracle23ai Vector Search)

ORACLE_DB_USE_WALLET = os.environ.get("ORACLE_DB_USE_WALLET", "false").lower() == "true"
ORACLE_DB_USER = os.environ.get("ORACLE_DB_USER", None)              #
ORACLE_DB_PASSWORD = os.environ.get("ORACLE_DB_PASSWORD", None) #
ORACLE_DB_DSN = os.environ.get("ORACLE_DB_DSN", None)                  #
ORACLE_WALLET_DIR = os.environ.get("ORACLE_WALLET_DIR", None)
ORACLE_WALLET_PASSWORD = os.environ.get("ORACLE_WALLET_PASSWORD", None)
ORACLE_VECTOR_LENGTH = os.environ.get("ORACLE_VECTOR_LENGTH", 768)

ORACLE_DB_POOL_MIN = int(os.environ.get("ORACLE_DB_POOL_MIN", 2))
ORACLE_DB_POOL_MAX = int(os.environ.get("ORACLE_DB_POOL_MAX", 10))
ORACLE_DB_POOL_INCREMENT = int(os.environ.get("ORACLE_DB_POOL_INCREMENT", 1))

log.info(f"VECTOR_DB: {VECTOR_DB}")
log.info(f"ORACLE_DB_USE_WALLET: {ORACLE_DB_USE_WALLET}/type: {type(ORACLE_DB_USE_WALLET)}")
log.info(f"ORACLE_DB_USER: {ORACLE_DB_USER}/type: {type(ORACLE_DB_USER)}")
log.info(f"ORACLE_DB_PASSWORD: {ORACLE_DB_PASSWORD}/type: {type(ORACLE_DB_PASSWORD)}")
log.info(f"ORACLE_DB_DSN: {ORACLE_DB_DSN}/type: {type(ORACLE_DB_DSN)}")
log.info(f"ORACLE_WALLET_DIR: {ORACLE_WALLET_DIR}/type: {type(ORACLE_WALLET_DIR)}")
log.info(f"ORACLE_WALLET_PASSWORD: {ORACLE_WALLET_PASSWORD}/type: {type(ORACLE_WALLET_PASSWORD)}")
log.info(f"ORACLE_VECTOR_LENGTH: {ORACLE_VECTOR_LENGTH}")
log.info(f"ORACLE_DB_POOL_MIN: {ORACLE_DB_POOL_MIN}")
log.info(f"ORACLE_DB_POOL_MAX: {ORACLE_DB_POOL_MAX}")
log.info(f"ORACLE_DB_POOL_INCREMENT: {ORACLE_DB_POOL_INCREMENT}")

if VECTOR_DB == "oracle23ai" and not ORACLE_DB_USER or not ORACLE_DB_PASSWORD or not ORACLE_DB_DSN:
    raise ValueError(
        "Oracle23ai requires setting ORACLE_DB_USER, ORACLE_DB_PASSWORD, and ORACLE_DB_DSN."
    )
if VECTOR_DB == "oracle23ai" and ORACLE_DB_USE_WALLET and (not ORACLE_WALLET_DIR or not ORACLE_WALLET_PASSWORD):
    raise ValueError(
        "Oracle23ai requires setting ORACLE_WALLET_DIR and ORACLE_WALLET_PASSWORD when using wallet authentication."
    )

=======
>>>>>>> d2a3aaca
# S3 Vector
S3_VECTOR_BUCKET_NAME = os.environ.get("S3_VECTOR_BUCKET_NAME", None)
S3_VECTOR_REGION = os.environ.get("S3_VECTOR_REGION", None)

####################################
# Information Retrieval (RAG)
####################################


# If configured, Google Drive will be available as an upload option.
ENABLE_GOOGLE_DRIVE_INTEGRATION = PersistentConfig(
    "ENABLE_GOOGLE_DRIVE_INTEGRATION",
    "google_drive.enable",
    os.getenv("ENABLE_GOOGLE_DRIVE_INTEGRATION", "False").lower() == "true",
)

GOOGLE_DRIVE_CLIENT_ID = PersistentConfig(
    "GOOGLE_DRIVE_CLIENT_ID",
    "google_drive.client_id",
    os.environ.get("GOOGLE_DRIVE_CLIENT_ID", ""),
)

GOOGLE_DRIVE_API_KEY = PersistentConfig(
    "GOOGLE_DRIVE_API_KEY",
    "google_drive.api_key",
    os.environ.get("GOOGLE_DRIVE_API_KEY", ""),
)

ENABLE_ONEDRIVE_INTEGRATION = PersistentConfig(
    "ENABLE_ONEDRIVE_INTEGRATION",
    "onedrive.enable",
    os.getenv("ENABLE_ONEDRIVE_INTEGRATION", "False").lower() == "true",
)

ONEDRIVE_CLIENT_ID = PersistentConfig(
    "ONEDRIVE_CLIENT_ID",
    "onedrive.client_id",
    os.environ.get("ONEDRIVE_CLIENT_ID", ""),
)

ONEDRIVE_SHAREPOINT_URL = PersistentConfig(
    "ONEDRIVE_SHAREPOINT_URL",
    "onedrive.sharepoint_url",
    os.environ.get("ONEDRIVE_SHAREPOINT_URL", ""),
)

ONEDRIVE_SHAREPOINT_TENANT_ID = PersistentConfig(
    "ONEDRIVE_SHAREPOINT_TENANT_ID",
    "onedrive.sharepoint_tenant_id",
    os.environ.get("ONEDRIVE_SHAREPOINT_TENANT_ID", ""),
)

# RAG Content Extraction
CONTENT_EXTRACTION_ENGINE = PersistentConfig(
    "CONTENT_EXTRACTION_ENGINE",
    "rag.CONTENT_EXTRACTION_ENGINE",
    os.environ.get("CONTENT_EXTRACTION_ENGINE", "").lower(),
)

DATALAB_MARKER_API_KEY = PersistentConfig(
    "DATALAB_MARKER_API_KEY",
    "rag.datalab_marker_api_key",
    os.environ.get("DATALAB_MARKER_API_KEY", ""),
)

DATALAB_MARKER_LANGS = PersistentConfig(
    "DATALAB_MARKER_LANGS",
    "rag.datalab_marker_langs",
    os.environ.get("DATALAB_MARKER_LANGS", ""),
)

DATALAB_MARKER_USE_LLM = PersistentConfig(
    "DATALAB_MARKER_USE_LLM",
    "rag.DATALAB_MARKER_USE_LLM",
    os.environ.get("DATALAB_MARKER_USE_LLM", "false").lower() == "true",
)

DATALAB_MARKER_SKIP_CACHE = PersistentConfig(
    "DATALAB_MARKER_SKIP_CACHE",
    "rag.datalab_marker_skip_cache",
    os.environ.get("DATALAB_MARKER_SKIP_CACHE", "false").lower() == "true",
)

DATALAB_MARKER_FORCE_OCR = PersistentConfig(
    "DATALAB_MARKER_FORCE_OCR",
    "rag.datalab_marker_force_ocr",
    os.environ.get("DATALAB_MARKER_FORCE_OCR", "false").lower() == "true",
)

DATALAB_MARKER_PAGINATE = PersistentConfig(
    "DATALAB_MARKER_PAGINATE",
    "rag.datalab_marker_paginate",
    os.environ.get("DATALAB_MARKER_PAGINATE", "false").lower() == "true",
)

DATALAB_MARKER_STRIP_EXISTING_OCR = PersistentConfig(
    "DATALAB_MARKER_STRIP_EXISTING_OCR",
    "rag.datalab_marker_strip_existing_ocr",
    os.environ.get("DATALAB_MARKER_STRIP_EXISTING_OCR", "false").lower() == "true",
)

DATALAB_MARKER_DISABLE_IMAGE_EXTRACTION = PersistentConfig(
    "DATALAB_MARKER_DISABLE_IMAGE_EXTRACTION",
    "rag.datalab_marker_disable_image_extraction",
    os.environ.get("DATALAB_MARKER_DISABLE_IMAGE_EXTRACTION", "false").lower()
    == "true",
)

DATALAB_MARKER_OUTPUT_FORMAT = PersistentConfig(
    "DATALAB_MARKER_OUTPUT_FORMAT",
    "rag.datalab_marker_output_format",
    os.environ.get("DATALAB_MARKER_OUTPUT_FORMAT", "markdown"),
)

EXTERNAL_DOCUMENT_LOADER_URL = PersistentConfig(
    "EXTERNAL_DOCUMENT_LOADER_URL",
    "rag.external_document_loader_url",
    os.environ.get("EXTERNAL_DOCUMENT_LOADER_URL", ""),
)

EXTERNAL_DOCUMENT_LOADER_API_KEY = PersistentConfig(
    "EXTERNAL_DOCUMENT_LOADER_API_KEY",
    "rag.external_document_loader_api_key",
    os.environ.get("EXTERNAL_DOCUMENT_LOADER_API_KEY", ""),
)

TIKA_SERVER_URL = PersistentConfig(
    "TIKA_SERVER_URL",
    "rag.tika_server_url",
    os.getenv("TIKA_SERVER_URL", "http://tika:9998"),  # Default for sidecar deployment
)

DOCLING_SERVER_URL = PersistentConfig(
    "DOCLING_SERVER_URL",
    "rag.docling_server_url",
    os.getenv("DOCLING_SERVER_URL", "http://docling:5001"),
)

DOCLING_OCR_ENGINE = PersistentConfig(
    "DOCLING_OCR_ENGINE",
    "rag.docling_ocr_engine",
    os.getenv("DOCLING_OCR_ENGINE", "tesseract"),
)

DOCLING_OCR_LANG = PersistentConfig(
    "DOCLING_OCR_LANG",
    "rag.docling_ocr_lang",
    os.getenv("DOCLING_OCR_LANG", "eng,fra,deu,spa"),
)

DOCLING_DO_PICTURE_DESCRIPTION = PersistentConfig(
    "DOCLING_DO_PICTURE_DESCRIPTION",
    "rag.docling_do_picture_description",
    os.getenv("DOCLING_DO_PICTURE_DESCRIPTION", "False").lower() == "true",
)

DOCLING_PICTURE_DESCRIPTION_MODE = PersistentConfig(
    "DOCLING_PICTURE_DESCRIPTION_MODE",
    "rag.docling_picture_description_mode",
    os.getenv("DOCLING_PICTURE_DESCRIPTION_MODE", ""),
)


docling_picture_description_local = os.getenv("DOCLING_PICTURE_DESCRIPTION_LOCAL", "")
try:
    docling_picture_description_local = json.loads(docling_picture_description_local)
except json.JSONDecodeError:
    docling_picture_description_local = {}


DOCLING_PICTURE_DESCRIPTION_LOCAL = PersistentConfig(
    "DOCLING_PICTURE_DESCRIPTION_LOCAL",
    "rag.docling_picture_description_local",
    docling_picture_description_local,
)

docling_picture_description_api = os.getenv("DOCLING_PICTURE_DESCRIPTION_API", "")
try:
    docling_picture_description_api = json.loads(docling_picture_description_api)
except json.JSONDecodeError:
    docling_picture_description_api = {}


DOCLING_PICTURE_DESCRIPTION_API = PersistentConfig(
    "DOCLING_PICTURE_DESCRIPTION_API",
    "rag.docling_picture_description_api",
    docling_picture_description_api,
)


DOCUMENT_INTELLIGENCE_ENDPOINT = PersistentConfig(
    "DOCUMENT_INTELLIGENCE_ENDPOINT",
    "rag.document_intelligence_endpoint",
    os.getenv("DOCUMENT_INTELLIGENCE_ENDPOINT", ""),
)

DOCUMENT_INTELLIGENCE_KEY = PersistentConfig(
    "DOCUMENT_INTELLIGENCE_KEY",
    "rag.document_intelligence_key",
    os.getenv("DOCUMENT_INTELLIGENCE_KEY", ""),
)

MISTRAL_OCR_API_KEY = PersistentConfig(
    "MISTRAL_OCR_API_KEY",
    "rag.mistral_ocr_api_key",
    os.getenv("MISTRAL_OCR_API_KEY", ""),
)

BYPASS_EMBEDDING_AND_RETRIEVAL = PersistentConfig(
    "BYPASS_EMBEDDING_AND_RETRIEVAL",
    "rag.bypass_embedding_and_retrieval",
    os.environ.get("BYPASS_EMBEDDING_AND_RETRIEVAL", "False").lower() == "true",
)


RAG_TOP_K = PersistentConfig(
    "RAG_TOP_K", "rag.top_k", int(os.environ.get("RAG_TOP_K", "3"))
)
RAG_TOP_K_RERANKER = PersistentConfig(
    "RAG_TOP_K_RERANKER",
    "rag.top_k_reranker",
    int(os.environ.get("RAG_TOP_K_RERANKER", "3")),
)
RAG_RELEVANCE_THRESHOLD = PersistentConfig(
    "RAG_RELEVANCE_THRESHOLD",
    "rag.relevance_threshold",
    float(os.environ.get("RAG_RELEVANCE_THRESHOLD", "0.0")),
)
RAG_HYBRID_BM25_WEIGHT = PersistentConfig(
    "RAG_HYBRID_BM25_WEIGHT",
    "rag.hybrid_bm25_weight",
    float(os.environ.get("RAG_HYBRID_BM25_WEIGHT", "0.5")),
)

ENABLE_RAG_HYBRID_SEARCH = PersistentConfig(
    "ENABLE_RAG_HYBRID_SEARCH",
    "rag.enable_hybrid_search",
    os.environ.get("ENABLE_RAG_HYBRID_SEARCH", "").lower() == "true",
)

RAG_FULL_CONTEXT = PersistentConfig(
    "RAG_FULL_CONTEXT",
    "rag.full_context",
    os.getenv("RAG_FULL_CONTEXT", "False").lower() == "true",
)

RAG_FILE_MAX_COUNT = PersistentConfig(
    "RAG_FILE_MAX_COUNT",
    "rag.file.max_count",
    (
        int(os.environ.get("RAG_FILE_MAX_COUNT"))
        if os.environ.get("RAG_FILE_MAX_COUNT")
        else None
    ),
)

RAG_FILE_MAX_SIZE = PersistentConfig(
    "RAG_FILE_MAX_SIZE",
    "rag.file.max_size",
    (
        int(os.environ.get("RAG_FILE_MAX_SIZE"))
        if os.environ.get("RAG_FILE_MAX_SIZE")
        else None
    ),
)

FILE_IMAGE_COMPRESSION_WIDTH = PersistentConfig(
    "FILE_IMAGE_COMPRESSION_WIDTH",
    "file.image_compression_width",
    (
        int(os.environ.get("FILE_IMAGE_COMPRESSION_WIDTH"))
        if os.environ.get("FILE_IMAGE_COMPRESSION_WIDTH")
        else None
    ),
)

FILE_IMAGE_COMPRESSION_HEIGHT = PersistentConfig(
    "FILE_IMAGE_COMPRESSION_HEIGHT",
    "file.image_compression_height",
    (
        int(os.environ.get("FILE_IMAGE_COMPRESSION_HEIGHT"))
        if os.environ.get("FILE_IMAGE_COMPRESSION_HEIGHT")
        else None
    ),
)


RAG_ALLOWED_FILE_EXTENSIONS = PersistentConfig(
    "RAG_ALLOWED_FILE_EXTENSIONS",
    "rag.file.allowed_extensions",
    [
        ext.strip()
        for ext in os.environ.get("RAG_ALLOWED_FILE_EXTENSIONS", "").split(",")
        if ext.strip()
    ],
)

RAG_EMBEDDING_ENGINE = PersistentConfig(
    "RAG_EMBEDDING_ENGINE",
    "rag.embedding_engine",
    os.environ.get("RAG_EMBEDDING_ENGINE", ""),
)

PDF_EXTRACT_IMAGES = PersistentConfig(
    "PDF_EXTRACT_IMAGES",
    "rag.pdf_extract_images",
    os.environ.get("PDF_EXTRACT_IMAGES", "False").lower() == "true",
)

RAG_EMBEDDING_MODEL = PersistentConfig(
    "RAG_EMBEDDING_MODEL",
    "rag.embedding_model",
    os.environ.get("RAG_EMBEDDING_MODEL", "sentence-transformers/all-MiniLM-L6-v2"),
)
log.info(f"Embedding model set: {RAG_EMBEDDING_MODEL.value}")

RAG_EMBEDDING_MODEL_AUTO_UPDATE = (
    not OFFLINE_MODE
    and os.environ.get("RAG_EMBEDDING_MODEL_AUTO_UPDATE", "True").lower() == "true"
)

RAG_EMBEDDING_MODEL_TRUST_REMOTE_CODE = (
    os.environ.get("RAG_EMBEDDING_MODEL_TRUST_REMOTE_CODE", "True").lower() == "true"
)

RAG_EMBEDDING_BATCH_SIZE = PersistentConfig(
    "RAG_EMBEDDING_BATCH_SIZE",
    "rag.embedding_batch_size",
    int(
        os.environ.get("RAG_EMBEDDING_BATCH_SIZE")
        or os.environ.get("RAG_EMBEDDING_OPENAI_BATCH_SIZE", "1")
    ),
)

RAG_EMBEDDING_QUERY_PREFIX = os.environ.get("RAG_EMBEDDING_QUERY_PREFIX", None)

RAG_EMBEDDING_CONTENT_PREFIX = os.environ.get("RAG_EMBEDDING_CONTENT_PREFIX", None)

RAG_EMBEDDING_PREFIX_FIELD_NAME = os.environ.get(
    "RAG_EMBEDDING_PREFIX_FIELD_NAME", None
)

RAG_RERANKING_ENGINE = PersistentConfig(
    "RAG_RERANKING_ENGINE",
    "rag.reranking_engine",
    os.environ.get("RAG_RERANKING_ENGINE", ""),
)

RAG_RERANKING_MODEL = PersistentConfig(
    "RAG_RERANKING_MODEL",
    "rag.reranking_model",
    os.environ.get("RAG_RERANKING_MODEL", ""),
)
if RAG_RERANKING_MODEL.value != "":
    log.info(f"Reranking model set: {RAG_RERANKING_MODEL.value}")


RAG_RERANKING_MODEL_AUTO_UPDATE = (
    not OFFLINE_MODE
    and os.environ.get("RAG_RERANKING_MODEL_AUTO_UPDATE", "True").lower() == "true"
)

RAG_RERANKING_MODEL_TRUST_REMOTE_CODE = (
    os.environ.get("RAG_RERANKING_MODEL_TRUST_REMOTE_CODE", "True").lower() == "true"
)

RAG_EXTERNAL_RERANKER_URL = PersistentConfig(
    "RAG_EXTERNAL_RERANKER_URL",
    "rag.external_reranker_url",
    os.environ.get("RAG_EXTERNAL_RERANKER_URL", ""),
)

RAG_EXTERNAL_RERANKER_API_KEY = PersistentConfig(
    "RAG_EXTERNAL_RERANKER_API_KEY",
    "rag.external_reranker_api_key",
    os.environ.get("RAG_EXTERNAL_RERANKER_API_KEY", ""),
)


RAG_TEXT_SPLITTER = PersistentConfig(
    "RAG_TEXT_SPLITTER",
    "rag.text_splitter",
    os.environ.get("RAG_TEXT_SPLITTER", ""),
)


TIKTOKEN_CACHE_DIR = os.environ.get("TIKTOKEN_CACHE_DIR", f"{CACHE_DIR}/tiktoken")
TIKTOKEN_ENCODING_NAME = PersistentConfig(
    "TIKTOKEN_ENCODING_NAME",
    "rag.tiktoken_encoding_name",
    os.environ.get("TIKTOKEN_ENCODING_NAME", "cl100k_base"),
)


CHUNK_SIZE = PersistentConfig(
    "CHUNK_SIZE", "rag.chunk_size", int(os.environ.get("CHUNK_SIZE", "1000"))
)
CHUNK_OVERLAP = PersistentConfig(
    "CHUNK_OVERLAP",
    "rag.chunk_overlap",
    int(os.environ.get("CHUNK_OVERLAP", "100")),
)

DEFAULT_RAG_TEMPLATE = """### Task:
Respond to the user query using the provided context, incorporating inline citations in the format [id] **only when the <source> tag includes an explicit id attribute** (e.g., <source id="1">).

### Guidelines:
- If you don't know the answer, clearly state that.
- If uncertain, ask the user for clarification.
- Respond in the same language as the user's query.
- If the context is unreadable or of poor quality, inform the user and provide the best possible answer.
- If the answer isn't present in the context but you possess the knowledge, explain this to the user and provide the answer using your own understanding.
- **Only include inline citations using [id] (e.g., [1], [2]) when the <source> tag includes an id attribute.**
- Do not cite if the <source> tag does not contain an id attribute.
- Do not use XML tags in your response.
- Ensure citations are concise and directly related to the information provided.

### Example of Citation:
If the user asks about a specific topic and the information is found in a source with a provided id attribute, the response should include the citation like in the following example:
* "According to the study, the proposed method increases efficiency by 20% [1]."

### Output:
Provide a clear and direct response to the user's query, including inline citations in the format [id] only when the <source> tag with id attribute is present in the context.

<context>
{{CONTEXT}}
</context>

<user_query>
{{QUERY}}
</user_query>
"""

RAG_TEMPLATE = PersistentConfig(
    "RAG_TEMPLATE",
    "rag.template",
    os.environ.get("RAG_TEMPLATE", DEFAULT_RAG_TEMPLATE),
)

RAG_OPENAI_API_BASE_URL = PersistentConfig(
    "RAG_OPENAI_API_BASE_URL",
    "rag.openai_api_base_url",
    os.getenv("RAG_OPENAI_API_BASE_URL", OPENAI_API_BASE_URL),
)
RAG_OPENAI_API_KEY = PersistentConfig(
    "RAG_OPENAI_API_KEY",
    "rag.openai_api_key",
    os.getenv("RAG_OPENAI_API_KEY", OPENAI_API_KEY),
)

RAG_AZURE_OPENAI_BASE_URL = PersistentConfig(
    "RAG_AZURE_OPENAI_BASE_URL",
    "rag.azure_openai.base_url",
    os.getenv("RAG_AZURE_OPENAI_BASE_URL", ""),
)
RAG_AZURE_OPENAI_API_KEY = PersistentConfig(
    "RAG_AZURE_OPENAI_API_KEY",
    "rag.azure_openai.api_key",
    os.getenv("RAG_AZURE_OPENAI_API_KEY", ""),
)
RAG_AZURE_OPENAI_API_VERSION = PersistentConfig(
    "RAG_AZURE_OPENAI_API_VERSION",
    "rag.azure_openai.api_version",
    os.getenv("RAG_AZURE_OPENAI_API_VERSION", ""),
)

RAG_OLLAMA_BASE_URL = PersistentConfig(
    "RAG_OLLAMA_BASE_URL",
    "rag.ollama.url",
    os.getenv("RAG_OLLAMA_BASE_URL", OLLAMA_BASE_URL),
)

RAG_OLLAMA_API_KEY = PersistentConfig(
    "RAG_OLLAMA_API_KEY",
    "rag.ollama.key",
    os.getenv("RAG_OLLAMA_API_KEY", ""),
)


ENABLE_RAG_LOCAL_WEB_FETCH = (
    os.getenv("ENABLE_RAG_LOCAL_WEB_FETCH", "False").lower() == "true"
)

YOUTUBE_LOADER_LANGUAGE = PersistentConfig(
    "YOUTUBE_LOADER_LANGUAGE",
    "rag.youtube_loader_language",
    os.getenv("YOUTUBE_LOADER_LANGUAGE", "en").split(","),
)

YOUTUBE_LOADER_PROXY_URL = PersistentConfig(
    "YOUTUBE_LOADER_PROXY_URL",
    "rag.youtube_loader_proxy_url",
    os.getenv("YOUTUBE_LOADER_PROXY_URL", ""),
)


####################################
# Web Search (RAG)
####################################

ENABLE_WEB_SEARCH = PersistentConfig(
    "ENABLE_WEB_SEARCH",
    "rag.web.search.enable",
    os.getenv("ENABLE_WEB_SEARCH", "False").lower() == "true",
)

WEB_SEARCH_ENGINE = PersistentConfig(
    "WEB_SEARCH_ENGINE",
    "rag.web.search.engine",
    os.getenv("WEB_SEARCH_ENGINE", ""),
)

BYPASS_WEB_SEARCH_EMBEDDING_AND_RETRIEVAL = PersistentConfig(
    "BYPASS_WEB_SEARCH_EMBEDDING_AND_RETRIEVAL",
    "rag.web.search.bypass_embedding_and_retrieval",
    os.getenv("BYPASS_WEB_SEARCH_EMBEDDING_AND_RETRIEVAL", "False").lower() == "true",
)


BYPASS_WEB_SEARCH_WEB_LOADER = PersistentConfig(
    "BYPASS_WEB_SEARCH_WEB_LOADER",
    "rag.web.search.bypass_web_loader",
    os.getenv("BYPASS_WEB_SEARCH_WEB_LOADER", "False").lower() == "true",
)

WEB_SEARCH_RESULT_COUNT = PersistentConfig(
    "WEB_SEARCH_RESULT_COUNT",
    "rag.web.search.result_count",
    int(os.getenv("WEB_SEARCH_RESULT_COUNT", "3")),
)


# You can provide a list of your own websites to filter after performing a web search.
# This ensures the highest level of safety and reliability of the information sources.
WEB_SEARCH_DOMAIN_FILTER_LIST = PersistentConfig(
    "WEB_SEARCH_DOMAIN_FILTER_LIST",
    "rag.web.search.domain.filter_list",
    [
        # "wikipedia.com",
        # "wikimedia.org",
        # "wikidata.org",
    ],
)

WEB_SEARCH_CONCURRENT_REQUESTS = PersistentConfig(
    "WEB_SEARCH_CONCURRENT_REQUESTS",
    "rag.web.search.concurrent_requests",
    int(os.getenv("WEB_SEARCH_CONCURRENT_REQUESTS", "10")),
)


WEB_LOADER_ENGINE = PersistentConfig(
    "WEB_LOADER_ENGINE",
    "rag.web.loader.engine",
    os.environ.get("WEB_LOADER_ENGINE", ""),
)

ENABLE_WEB_LOADER_SSL_VERIFICATION = PersistentConfig(
    "ENABLE_WEB_LOADER_SSL_VERIFICATION",
    "rag.web.loader.ssl_verification",
    os.environ.get("ENABLE_WEB_LOADER_SSL_VERIFICATION", "True").lower() == "true",
)

WEB_SEARCH_TRUST_ENV = PersistentConfig(
    "WEB_SEARCH_TRUST_ENV",
    "rag.web.search.trust_env",
    os.getenv("WEB_SEARCH_TRUST_ENV", "False").lower() == "true",
)


SEARXNG_QUERY_URL = PersistentConfig(
    "SEARXNG_QUERY_URL",
    "rag.web.search.searxng_query_url",
    os.getenv("SEARXNG_QUERY_URL", ""),
)

YACY_QUERY_URL = PersistentConfig(
    "YACY_QUERY_URL",
    "rag.web.search.yacy_query_url",
    os.getenv("YACY_QUERY_URL", ""),
)

YACY_USERNAME = PersistentConfig(
    "YACY_USERNAME",
    "rag.web.search.yacy_username",
    os.getenv("YACY_USERNAME", ""),
)

YACY_PASSWORD = PersistentConfig(
    "YACY_PASSWORD",
    "rag.web.search.yacy_password",
    os.getenv("YACY_PASSWORD", ""),
)

GOOGLE_PSE_API_KEY = PersistentConfig(
    "GOOGLE_PSE_API_KEY",
    "rag.web.search.google_pse_api_key",
    os.getenv("GOOGLE_PSE_API_KEY", ""),
)

GOOGLE_PSE_ENGINE_ID = PersistentConfig(
    "GOOGLE_PSE_ENGINE_ID",
    "rag.web.search.google_pse_engine_id",
    os.getenv("GOOGLE_PSE_ENGINE_ID", ""),
)

BRAVE_SEARCH_API_KEY = PersistentConfig(
    "BRAVE_SEARCH_API_KEY",
    "rag.web.search.brave_search_api_key",
    os.getenv("BRAVE_SEARCH_API_KEY", ""),
)

KAGI_SEARCH_API_KEY = PersistentConfig(
    "KAGI_SEARCH_API_KEY",
    "rag.web.search.kagi_search_api_key",
    os.getenv("KAGI_SEARCH_API_KEY", ""),
)

MOJEEK_SEARCH_API_KEY = PersistentConfig(
    "MOJEEK_SEARCH_API_KEY",
    "rag.web.search.mojeek_search_api_key",
    os.getenv("MOJEEK_SEARCH_API_KEY", ""),
)

BOCHA_SEARCH_API_KEY = PersistentConfig(
    "BOCHA_SEARCH_API_KEY",
    "rag.web.search.bocha_search_api_key",
    os.getenv("BOCHA_SEARCH_API_KEY", ""),
)

SERPSTACK_API_KEY = PersistentConfig(
    "SERPSTACK_API_KEY",
    "rag.web.search.serpstack_api_key",
    os.getenv("SERPSTACK_API_KEY", ""),
)

SERPSTACK_HTTPS = PersistentConfig(
    "SERPSTACK_HTTPS",
    "rag.web.search.serpstack_https",
    os.getenv("SERPSTACK_HTTPS", "True").lower() == "true",
)

SERPER_API_KEY = PersistentConfig(
    "SERPER_API_KEY",
    "rag.web.search.serper_api_key",
    os.getenv("SERPER_API_KEY", ""),
)

SERPLY_API_KEY = PersistentConfig(
    "SERPLY_API_KEY",
    "rag.web.search.serply_api_key",
    os.getenv("SERPLY_API_KEY", ""),
)

JINA_API_KEY = PersistentConfig(
    "JINA_API_KEY",
    "rag.web.search.jina_api_key",
    os.getenv("JINA_API_KEY", ""),
)

SEARCHAPI_API_KEY = PersistentConfig(
    "SEARCHAPI_API_KEY",
    "rag.web.search.searchapi_api_key",
    os.getenv("SEARCHAPI_API_KEY", ""),
)

SEARCHAPI_ENGINE = PersistentConfig(
    "SEARCHAPI_ENGINE",
    "rag.web.search.searchapi_engine",
    os.getenv("SEARCHAPI_ENGINE", ""),
)

SERPAPI_API_KEY = PersistentConfig(
    "SERPAPI_API_KEY",
    "rag.web.search.serpapi_api_key",
    os.getenv("SERPAPI_API_KEY", ""),
)

SERPAPI_ENGINE = PersistentConfig(
    "SERPAPI_ENGINE",
    "rag.web.search.serpapi_engine",
    os.getenv("SERPAPI_ENGINE", ""),
)

BING_SEARCH_V7_ENDPOINT = PersistentConfig(
    "BING_SEARCH_V7_ENDPOINT",
    "rag.web.search.bing_search_v7_endpoint",
    os.environ.get(
        "BING_SEARCH_V7_ENDPOINT", "https://api.bing.microsoft.com/v7.0/search"
    ),
)

BING_SEARCH_V7_SUBSCRIPTION_KEY = PersistentConfig(
    "BING_SEARCH_V7_SUBSCRIPTION_KEY",
    "rag.web.search.bing_search_v7_subscription_key",
    os.environ.get("BING_SEARCH_V7_SUBSCRIPTION_KEY", ""),
)

EXA_API_KEY = PersistentConfig(
    "EXA_API_KEY",
    "rag.web.search.exa_api_key",
    os.getenv("EXA_API_KEY", ""),
)

PERPLEXITY_API_KEY = PersistentConfig(
    "PERPLEXITY_API_KEY",
    "rag.web.search.perplexity_api_key",
    os.getenv("PERPLEXITY_API_KEY", ""),
)

PERPLEXITY_MODEL = PersistentConfig(
    "PERPLEXITY_MODEL",
    "rag.web.search.perplexity_model",
    os.getenv("PERPLEXITY_MODEL", "sonar"),
)

PERPLEXITY_SEARCH_CONTEXT_USAGE = PersistentConfig(
    "PERPLEXITY_SEARCH_CONTEXT_USAGE",
    "rag.web.search.perplexity_search_context_usage",
    os.getenv("PERPLEXITY_SEARCH_CONTEXT_USAGE", "medium"),
)

SOUGOU_API_SID = PersistentConfig(
    "SOUGOU_API_SID",
    "rag.web.search.sougou_api_sid",
    os.getenv("SOUGOU_API_SID", ""),
)

SOUGOU_API_SK = PersistentConfig(
    "SOUGOU_API_SK",
    "rag.web.search.sougou_api_sk",
    os.getenv("SOUGOU_API_SK", ""),
)

TAVILY_API_KEY = PersistentConfig(
    "TAVILY_API_KEY",
    "rag.web.search.tavily_api_key",
    os.getenv("TAVILY_API_KEY", ""),
)

TAVILY_EXTRACT_DEPTH = PersistentConfig(
    "TAVILY_EXTRACT_DEPTH",
    "rag.web.search.tavily_extract_depth",
    os.getenv("TAVILY_EXTRACT_DEPTH", "basic"),
)

PLAYWRIGHT_WS_URL = PersistentConfig(
    "PLAYWRIGHT_WS_URL",
    "rag.web.loader.playwright_ws_url",
    os.environ.get("PLAYWRIGHT_WS_URL", ""),
)

PLAYWRIGHT_TIMEOUT = PersistentConfig(
    "PLAYWRIGHT_TIMEOUT",
    "rag.web.loader.playwright_timeout",
    int(os.environ.get("PLAYWRIGHT_TIMEOUT", "10000")),
)

FIRECRAWL_API_KEY = PersistentConfig(
    "FIRECRAWL_API_KEY",
    "rag.web.loader.firecrawl_api_key",
    os.environ.get("FIRECRAWL_API_KEY", ""),
)

FIRECRAWL_API_BASE_URL = PersistentConfig(
    "FIRECRAWL_API_BASE_URL",
    "rag.web.loader.firecrawl_api_url",
    os.environ.get("FIRECRAWL_API_BASE_URL", "https://api.firecrawl.dev"),
)

EXTERNAL_WEB_SEARCH_URL = PersistentConfig(
    "EXTERNAL_WEB_SEARCH_URL",
    "rag.web.search.external_web_search_url",
    os.environ.get("EXTERNAL_WEB_SEARCH_URL", ""),
)

EXTERNAL_WEB_SEARCH_API_KEY = PersistentConfig(
    "EXTERNAL_WEB_SEARCH_API_KEY",
    "rag.web.search.external_web_search_api_key",
    os.environ.get("EXTERNAL_WEB_SEARCH_API_KEY", ""),
)

EXTERNAL_WEB_LOADER_URL = PersistentConfig(
    "EXTERNAL_WEB_LOADER_URL",
    "rag.web.loader.external_web_loader_url",
    os.environ.get("EXTERNAL_WEB_LOADER_URL", ""),
)

EXTERNAL_WEB_LOADER_API_KEY = PersistentConfig(
    "EXTERNAL_WEB_LOADER_API_KEY",
    "rag.web.loader.external_web_loader_api_key",
    os.environ.get("EXTERNAL_WEB_LOADER_API_KEY", ""),
)

####################################
# Images
####################################

IMAGE_GENERATION_ENGINE = PersistentConfig(
    "IMAGE_GENERATION_ENGINE",
    "image_generation.engine",
    os.getenv("IMAGE_GENERATION_ENGINE", "openai"),
)

ENABLE_IMAGE_GENERATION = PersistentConfig(
    "ENABLE_IMAGE_GENERATION",
    "image_generation.enable",
    os.environ.get("ENABLE_IMAGE_GENERATION", "").lower() == "true",
)

ENABLE_IMAGE_PROMPT_GENERATION = PersistentConfig(
    "ENABLE_IMAGE_PROMPT_GENERATION",
    "image_generation.prompt.enable",
    os.environ.get("ENABLE_IMAGE_PROMPT_GENERATION", "true").lower() == "true",
)

AUTOMATIC1111_BASE_URL = PersistentConfig(
    "AUTOMATIC1111_BASE_URL",
    "image_generation.automatic1111.base_url",
    os.getenv("AUTOMATIC1111_BASE_URL", ""),
)
AUTOMATIC1111_API_AUTH = PersistentConfig(
    "AUTOMATIC1111_API_AUTH",
    "image_generation.automatic1111.api_auth",
    os.getenv("AUTOMATIC1111_API_AUTH", ""),
)

AUTOMATIC1111_CFG_SCALE = PersistentConfig(
    "AUTOMATIC1111_CFG_SCALE",
    "image_generation.automatic1111.cfg_scale",
    (
        float(os.environ.get("AUTOMATIC1111_CFG_SCALE"))
        if os.environ.get("AUTOMATIC1111_CFG_SCALE")
        else None
    ),
)


AUTOMATIC1111_SAMPLER = PersistentConfig(
    "AUTOMATIC1111_SAMPLER",
    "image_generation.automatic1111.sampler",
    (
        os.environ.get("AUTOMATIC1111_SAMPLER")
        if os.environ.get("AUTOMATIC1111_SAMPLER")
        else None
    ),
)

AUTOMATIC1111_SCHEDULER = PersistentConfig(
    "AUTOMATIC1111_SCHEDULER",
    "image_generation.automatic1111.scheduler",
    (
        os.environ.get("AUTOMATIC1111_SCHEDULER")
        if os.environ.get("AUTOMATIC1111_SCHEDULER")
        else None
    ),
)

COMFYUI_BASE_URL = PersistentConfig(
    "COMFYUI_BASE_URL",
    "image_generation.comfyui.base_url",
    os.getenv("COMFYUI_BASE_URL", ""),
)

COMFYUI_API_KEY = PersistentConfig(
    "COMFYUI_API_KEY",
    "image_generation.comfyui.api_key",
    os.getenv("COMFYUI_API_KEY", ""),
)

COMFYUI_DEFAULT_WORKFLOW = """
{
  "3": {
    "inputs": {
      "seed": 0,
      "steps": 20,
      "cfg": 8,
      "sampler_name": "euler",
      "scheduler": "normal",
      "denoise": 1,
      "model": [
        "4",
        0
      ],
      "positive": [
        "6",
        0
      ],
      "negative": [
        "7",
        0
      ],
      "latent_image": [
        "5",
        0
      ]
    },
    "class_type": "KSampler",
    "_meta": {
      "title": "KSampler"
    }
  },
  "4": {
    "inputs": {
      "ckpt_name": "model.safetensors"
    },
    "class_type": "CheckpointLoaderSimple",
    "_meta": {
      "title": "Load Checkpoint"
    }
  },
  "5": {
    "inputs": {
      "width": 512,
      "height": 512,
      "batch_size": 1
    },
    "class_type": "EmptyLatentImage",
    "_meta": {
      "title": "Empty Latent Image"
    }
  },
  "6": {
    "inputs": {
      "text": "Prompt",
      "clip": [
        "4",
        1
      ]
    },
    "class_type": "CLIPTextEncode",
    "_meta": {
      "title": "CLIP Text Encode (Prompt)"
    }
  },
  "7": {
    "inputs": {
      "text": "",
      "clip": [
        "4",
        1
      ]
    },
    "class_type": "CLIPTextEncode",
    "_meta": {
      "title": "CLIP Text Encode (Prompt)"
    }
  },
  "8": {
    "inputs": {
      "samples": [
        "3",
        0
      ],
      "vae": [
        "4",
        2
      ]
    },
    "class_type": "VAEDecode",
    "_meta": {
      "title": "VAE Decode"
    }
  },
  "9": {
    "inputs": {
      "filename_prefix": "ComfyUI",
      "images": [
        "8",
        0
      ]
    },
    "class_type": "SaveImage",
    "_meta": {
      "title": "Save Image"
    }
  }
}
"""


COMFYUI_WORKFLOW = PersistentConfig(
    "COMFYUI_WORKFLOW",
    "image_generation.comfyui.workflow",
    os.getenv("COMFYUI_WORKFLOW", COMFYUI_DEFAULT_WORKFLOW),
)

COMFYUI_WORKFLOW_NODES = PersistentConfig(
    "COMFYUI_WORKFLOW",
    "image_generation.comfyui.nodes",
    [],
)

IMAGES_OPENAI_API_BASE_URL = PersistentConfig(
    "IMAGES_OPENAI_API_BASE_URL",
    "image_generation.openai.api_base_url",
    os.getenv("IMAGES_OPENAI_API_BASE_URL", OPENAI_API_BASE_URL),
)
IMAGES_OPENAI_API_KEY = PersistentConfig(
    "IMAGES_OPENAI_API_KEY",
    "image_generation.openai.api_key",
    os.getenv("IMAGES_OPENAI_API_KEY", OPENAI_API_KEY),
)

IMAGES_GEMINI_API_BASE_URL = PersistentConfig(
    "IMAGES_GEMINI_API_BASE_URL",
    "image_generation.gemini.api_base_url",
    os.getenv("IMAGES_GEMINI_API_BASE_URL", GEMINI_API_BASE_URL),
)
IMAGES_GEMINI_API_KEY = PersistentConfig(
    "IMAGES_GEMINI_API_KEY",
    "image_generation.gemini.api_key",
    os.getenv("IMAGES_GEMINI_API_KEY", GEMINI_API_KEY),
)

IMAGE_SIZE = PersistentConfig(
    "IMAGE_SIZE", "image_generation.size", os.getenv("IMAGE_SIZE", "512x512")
)

IMAGE_STEPS = PersistentConfig(
    "IMAGE_STEPS", "image_generation.steps", int(os.getenv("IMAGE_STEPS", 50))
)

IMAGE_GENERATION_MODEL = PersistentConfig(
    "IMAGE_GENERATION_MODEL",
    "image_generation.model",
    os.getenv("IMAGE_GENERATION_MODEL", ""),
)

####################################
# Audio
####################################

# Transcription
WHISPER_MODEL = PersistentConfig(
    "WHISPER_MODEL",
    "audio.stt.whisper_model",
    os.getenv("WHISPER_MODEL", "base"),
)

WHISPER_MODEL_DIR = os.getenv("WHISPER_MODEL_DIR", f"{CACHE_DIR}/whisper/models")
WHISPER_MODEL_AUTO_UPDATE = (
    not OFFLINE_MODE
    and os.environ.get("WHISPER_MODEL_AUTO_UPDATE", "").lower() == "true"
)

WHISPER_VAD_FILTER = PersistentConfig(
    "WHISPER_VAD_FILTER",
    "audio.stt.whisper_vad_filter",
    os.getenv("WHISPER_VAD_FILTER", "False").lower() == "true",
)

WHISPER_LANGUAGE = os.getenv("WHISPER_LANGUAGE", "").lower() or None

# Add Deepgram configuration
DEEPGRAM_API_KEY = PersistentConfig(
    "DEEPGRAM_API_KEY",
    "audio.stt.deepgram.api_key",
    os.getenv("DEEPGRAM_API_KEY", ""),
)


AUDIO_STT_OPENAI_API_BASE_URL = PersistentConfig(
    "AUDIO_STT_OPENAI_API_BASE_URL",
    "audio.stt.openai.api_base_url",
    os.getenv("AUDIO_STT_OPENAI_API_BASE_URL", OPENAI_API_BASE_URL),
)

AUDIO_STT_OPENAI_API_KEY = PersistentConfig(
    "AUDIO_STT_OPENAI_API_KEY",
    "audio.stt.openai.api_key",
    os.getenv("AUDIO_STT_OPENAI_API_KEY", OPENAI_API_KEY),
)

AUDIO_STT_ENGINE = PersistentConfig(
    "AUDIO_STT_ENGINE",
    "audio.stt.engine",
    os.getenv("AUDIO_STT_ENGINE", ""),
)

AUDIO_STT_MODEL = PersistentConfig(
    "AUDIO_STT_MODEL",
    "audio.stt.model",
    os.getenv("AUDIO_STT_MODEL", ""),
)

AUDIO_STT_SUPPORTED_CONTENT_TYPES = PersistentConfig(
    "AUDIO_STT_SUPPORTED_CONTENT_TYPES",
    "audio.stt.supported_content_types",
    [
        content_type.strip()
        for content_type in os.environ.get(
            "AUDIO_STT_SUPPORTED_CONTENT_TYPES", ""
        ).split(",")
        if content_type.strip()
    ],
)

AUDIO_STT_AZURE_API_KEY = PersistentConfig(
    "AUDIO_STT_AZURE_API_KEY",
    "audio.stt.azure.api_key",
    os.getenv("AUDIO_STT_AZURE_API_KEY", ""),
)

AUDIO_STT_AZURE_REGION = PersistentConfig(
    "AUDIO_STT_AZURE_REGION",
    "audio.stt.azure.region",
    os.getenv("AUDIO_STT_AZURE_REGION", ""),
)

AUDIO_STT_AZURE_LOCALES = PersistentConfig(
    "AUDIO_STT_AZURE_LOCALES",
    "audio.stt.azure.locales",
    os.getenv("AUDIO_STT_AZURE_LOCALES", ""),
)

AUDIO_STT_AZURE_BASE_URL = PersistentConfig(
    "AUDIO_STT_AZURE_BASE_URL",
    "audio.stt.azure.base_url",
    os.getenv("AUDIO_STT_AZURE_BASE_URL", ""),
)

AUDIO_STT_AZURE_MAX_SPEAKERS = PersistentConfig(
    "AUDIO_STT_AZURE_MAX_SPEAKERS",
    "audio.stt.azure.max_speakers",
    os.getenv("AUDIO_STT_AZURE_MAX_SPEAKERS", ""),
)

AUDIO_TTS_OPENAI_API_BASE_URL = PersistentConfig(
    "AUDIO_TTS_OPENAI_API_BASE_URL",
    "audio.tts.openai.api_base_url",
    os.getenv("AUDIO_TTS_OPENAI_API_BASE_URL", OPENAI_API_BASE_URL),
)
AUDIO_TTS_OPENAI_API_KEY = PersistentConfig(
    "AUDIO_TTS_OPENAI_API_KEY",
    "audio.tts.openai.api_key",
    os.getenv("AUDIO_TTS_OPENAI_API_KEY", OPENAI_API_KEY),
)

AUDIO_TTS_API_KEY = PersistentConfig(
    "AUDIO_TTS_API_KEY",
    "audio.tts.api_key",
    os.getenv("AUDIO_TTS_API_KEY", ""),
)

AUDIO_TTS_ENGINE = PersistentConfig(
    "AUDIO_TTS_ENGINE",
    "audio.tts.engine",
    os.getenv("AUDIO_TTS_ENGINE", ""),
)


AUDIO_TTS_MODEL = PersistentConfig(
    "AUDIO_TTS_MODEL",
    "audio.tts.model",
    os.getenv("AUDIO_TTS_MODEL", "tts-1"),  # OpenAI default model
)

AUDIO_TTS_VOICE = PersistentConfig(
    "AUDIO_TTS_VOICE",
    "audio.tts.voice",
    os.getenv("AUDIO_TTS_VOICE", "alloy"),  # OpenAI default voice
)

AUDIO_TTS_SPLIT_ON = PersistentConfig(
    "AUDIO_TTS_SPLIT_ON",
    "audio.tts.split_on",
    os.getenv("AUDIO_TTS_SPLIT_ON", "punctuation"),
)

AUDIO_TTS_AZURE_SPEECH_REGION = PersistentConfig(
    "AUDIO_TTS_AZURE_SPEECH_REGION",
    "audio.tts.azure.speech_region",
    os.getenv("AUDIO_TTS_AZURE_SPEECH_REGION", ""),
)

AUDIO_TTS_AZURE_SPEECH_BASE_URL = PersistentConfig(
    "AUDIO_TTS_AZURE_SPEECH_BASE_URL",
    "audio.tts.azure.speech_base_url",
    os.getenv("AUDIO_TTS_AZURE_SPEECH_BASE_URL", ""),
)

AUDIO_TTS_AZURE_SPEECH_OUTPUT_FORMAT = PersistentConfig(
    "AUDIO_TTS_AZURE_SPEECH_OUTPUT_FORMAT",
    "audio.tts.azure.speech_output_format",
    os.getenv(
        "AUDIO_TTS_AZURE_SPEECH_OUTPUT_FORMAT", "audio-24khz-160kbitrate-mono-mp3"
    ),
)


####################################
# LDAP
####################################

ENABLE_LDAP = PersistentConfig(
    "ENABLE_LDAP",
    "ldap.enable",
    os.environ.get("ENABLE_LDAP", "false").lower() == "true",
)

LDAP_SERVER_LABEL = PersistentConfig(
    "LDAP_SERVER_LABEL",
    "ldap.server.label",
    os.environ.get("LDAP_SERVER_LABEL", "LDAP Server"),
)

LDAP_SERVER_HOST = PersistentConfig(
    "LDAP_SERVER_HOST",
    "ldap.server.host",
    os.environ.get("LDAP_SERVER_HOST", "localhost"),
)

LDAP_SERVER_PORT = PersistentConfig(
    "LDAP_SERVER_PORT",
    "ldap.server.port",
    int(os.environ.get("LDAP_SERVER_PORT", "389")),
)

LDAP_ATTRIBUTE_FOR_MAIL = PersistentConfig(
    "LDAP_ATTRIBUTE_FOR_MAIL",
    "ldap.server.attribute_for_mail",
    os.environ.get("LDAP_ATTRIBUTE_FOR_MAIL", "mail"),
)

LDAP_ATTRIBUTE_FOR_USERNAME = PersistentConfig(
    "LDAP_ATTRIBUTE_FOR_USERNAME",
    "ldap.server.attribute_for_username",
    os.environ.get("LDAP_ATTRIBUTE_FOR_USERNAME", "uid"),
)

LDAP_APP_DN = PersistentConfig(
    "LDAP_APP_DN", "ldap.server.app_dn", os.environ.get("LDAP_APP_DN", "")
)

LDAP_APP_PASSWORD = PersistentConfig(
    "LDAP_APP_PASSWORD",
    "ldap.server.app_password",
    os.environ.get("LDAP_APP_PASSWORD", ""),
)

LDAP_SEARCH_BASE = PersistentConfig(
    "LDAP_SEARCH_BASE", "ldap.server.users_dn", os.environ.get("LDAP_SEARCH_BASE", "")
)

LDAP_SEARCH_FILTERS = PersistentConfig(
    "LDAP_SEARCH_FILTER",
    "ldap.server.search_filter",
    os.environ.get("LDAP_SEARCH_FILTER", os.environ.get("LDAP_SEARCH_FILTERS", "")),
)

LDAP_USE_TLS = PersistentConfig(
    "LDAP_USE_TLS",
    "ldap.server.use_tls",
    os.environ.get("LDAP_USE_TLS", "True").lower() == "true",
)

LDAP_CA_CERT_FILE = PersistentConfig(
    "LDAP_CA_CERT_FILE",
    "ldap.server.ca_cert_file",
    os.environ.get("LDAP_CA_CERT_FILE", ""),
)

LDAP_VALIDATE_CERT = PersistentConfig(
    "LDAP_VALIDATE_CERT",
    "ldap.server.validate_cert",
    os.environ.get("LDAP_VALIDATE_CERT", "True").lower() == "true",
)

LDAP_CIPHERS = PersistentConfig(
    "LDAP_CIPHERS", "ldap.server.ciphers", os.environ.get("LDAP_CIPHERS", "ALL")
)

# For LDAP Group Management
ENABLE_LDAP_GROUP_MANAGEMENT = PersistentConfig(
    "ENABLE_LDAP_GROUP_MANAGEMENT",
    "ldap.group.enable_management",
    os.environ.get("ENABLE_LDAP_GROUP_MANAGEMENT", "False").lower() == "true",
)

ENABLE_LDAP_GROUP_CREATION = PersistentConfig(
    "ENABLE_LDAP_GROUP_CREATION",
    "ldap.group.enable_creation",
    os.environ.get("ENABLE_LDAP_GROUP_CREATION", "False").lower() == "true",
)

LDAP_ATTRIBUTE_FOR_GROUPS = PersistentConfig(
    "LDAP_ATTRIBUTE_FOR_GROUPS",
    "ldap.server.attribute_for_groups",
    os.environ.get("LDAP_ATTRIBUTE_FOR_GROUPS", "memberOf"),
)<|MERGE_RESOLUTION|>--- conflicted
+++ resolved
@@ -1961,7 +1961,6 @@
 PINECONE_METRIC = os.getenv("PINECONE_METRIC", "cosine")
 PINECONE_CLOUD = os.getenv("PINECONE_CLOUD", "aws")  # or "gcp" or "azure"
 
-<<<<<<< HEAD
 # ORACLE23AI (Oracle23ai Vector Search)
 
 ORACLE_DB_USE_WALLET = os.environ.get("ORACLE_DB_USE_WALLET", "false").lower() == "true"
@@ -1997,8 +1996,6 @@
         "Oracle23ai requires setting ORACLE_WALLET_DIR and ORACLE_WALLET_PASSWORD when using wallet authentication."
     )
 
-=======
->>>>>>> d2a3aaca
 # S3 Vector
 S3_VECTOR_BUCKET_NAME = os.environ.get("S3_VECTOR_BUCKET_NAME", None)
 S3_VECTOR_REGION = os.environ.get("S3_VECTOR_REGION", None)
